import { app, BrowserWindow, Notification, ipcMain, shell, protocol, screen, Tray, Menu, nativeImage } from 'electron';
import * as WebSocket from 'ws';
import * as path from 'path';
import * as crypto from 'crypto';
import * as fs from 'fs';
import * as os from 'os';
import { createRestAPIServer } from './rest-api';
import { Message, AuthTokens, PKCEParams, AuthorizeResponse, TokenResponse, ErrorResponse } from './types';
import { TrayManager, TrayManagerOptions } from './tray-manager';
import { WindowManager, WindowManagerOptions } from './window-manager';
import { setEncryptionKeyProvider } from './encryption';
import { OAuthProviderManager, OAuthProvider, ProviderTokens, PKCEParams as NewPKCEParams } from './oauth-providers';
import { OAuthTokenStorage, StoredProviderTokens } from './oauth-token-storage';
import { OAuthHttpServer, OAuthCallbackData } from './oauth-http-server';

// Helper function to find assets directory reliably
function getAssetsPath(): string {
  const appPath = app.getAppPath();
  
  // In development, assets are in project root
  // In production (packaged), assets should be in app bundle
  const devAssetsPath = path.join(appPath, '..', 'assets');
  const prodAssetsPath = path.join(appPath, 'assets');
  
  // Check development path first
  if (fs.existsSync(devAssetsPath)) {
    return devAssetsPath;
  }
  
  // Fallback to production path
  if (fs.existsSync(prodAssetsPath)) {
    return prodAssetsPath;
  }
  
  // Fallback to project root assets (for Electron Forge)
  const rootAssetsPath = path.join(process.cwd(), 'assets');
  if (fs.existsSync(rootAssetsPath)) {
    return rootAssetsPath;
  }
  
  console.warn('Assets directory not found, using default path');
  return devAssetsPath; // Return something even if not found
}

class MenuBarNotificationApp {
  private trayManager: TrayManager;
  private windowManager: WindowManager;
  private wsServer: WebSocket.Server | null = null;
  private restApiServer: any = null;
  private messages: Message[] = [];
  private pendingCount: number = 0;
  private notificationsEnabled: boolean = true;
  private readonly WS_PORT = 8080;
  private readonly OAUTH_PORT = 8082;
  private readonly OAUTH_SERVER_URL = process.env.OAUTH_SERVER_URL || 'https://api.keyboard.dev';
  private readonly SKIP_AUTH = process.env.SKIP_AUTH === 'true';
  private readonly CUSTOM_PROTOCOL = 'mcpauth';
  private currentPKCE: PKCEParams | null = null;
  private authTokens: AuthTokens | null = null;
<<<<<<< HEAD

=======
  
  // New OAuth provider system
  private oauthProviderManager: OAuthProviderManager;
  private oauthTokenStorage: OAuthTokenStorage;
  private currentProviderPKCE: NewPKCEParams | null = null;
  private oauthHttpServer: OAuthHttpServer;
  
>>>>>>> 08d50c8e
  // WebSocket security
  private wsConnectionKey: string | null = null;
  private readonly WS_KEY_FILE = path.join(os.homedir(), '.keyboard-mcp-ws-key');
  
  // Encryption key management
  private encryptionKey: string | null = null;
  private readonly ENCRYPTION_KEY_FILE = path.join(os.homedir(), '.keyboard-mcp-encryption-key');
  

  constructor() {
    // Initialize OAuth provider system
    this.oauthProviderManager = new OAuthProviderManager(this.CUSTOM_PROTOCOL);
    this.oauthTokenStorage = new OAuthTokenStorage();
    this.oauthHttpServer = new OAuthHttpServer(this.OAUTH_PORT);
    
    // Initialize managers
    this.windowManager = new WindowManager({
      onWindowClosed: () => {
        // Handle window closed
      },
      onMessageShow: (message: Message) => {
        // Handle message show
      }
    });

    this.trayManager = new TrayManager({
      onToggleWindow: (bounds?: Electron.Rectangle) => {
        this.windowManager.toggleWindow(bounds);
      },
      onShowWindow: () => {
        this.windowManager.showWindow();
      },
      onClearAllMessages: () => {
        this.clearAllMessages();
      },
      onQuit: () => {
        app.quit();
      },
      getMessages: () => this.messages,
      getPendingCount: () => this.pendingCount
    });

    // Set up encryption key provider
    setEncryptionKeyProvider({
      getActiveEncryptionKey: () => this.getActiveEncryptionKey()
    });

    this.initializeApp();
  }

  private initializeApp(): void {
    // STEP 1: Handle single instance FIRST
    const gotTheLock = app.requestSingleInstanceLock();
    app.dock.setIcon(path.join(__dirname, 'assets/keyboard512px.png'));

    if (!gotTheLock) {
      app.quit();
      return;
    }

    // STEP 2: Set up event listeners BEFORE app.whenReady()

    // Platform-specific protocol handling
    if (process.platform === 'darwin') {
      console.log('Setting dock icon');
      // Fix: Use helper function for reliable asset path resolution
      const assetsPath = getAssetsPath();
      const iconPath = path.join(assetsPath, 'keyboard512px.png');
      
      // Check if file exists before setting
      if (fs.existsSync(iconPath)) {
        app.dock.setIcon(iconPath);
        console.log('Dock icon set successfully:', iconPath);
      } else {
        console.warn('Dock icon not found at:', iconPath);
        // List what's actually in the assets directory for debugging
        try {
          const files = fs.readdirSync(assetsPath);
          console.log('Available assets:', files);
        } catch (err) {
          console.warn('Could not read assets directory:', assetsPath);
        }
      }
  
      // Handle macOS open-url events (MUST be before app.whenReady())
      app.on('open-url', (event, url) => {
        event.preventDefault();
        
        // Only handle our custom protocol URLs, ignore HTTP URLs
        if (url.startsWith(`${this.CUSTOM_PROTOCOL}://`)) {
          console.log('🔗 Processing custom protocol callback:', url);
          // Custom protocol URLs should only go to legacy OAuth handler
          this.handleOAuthCallback(url);
        } else {
          console.log('🔗 Ignoring non-protocol URL:', url);
        }
      });
    }

    // Handle second instance (protocol callbacks for all platforms)
    app.on('second-instance', (event, commandLine, workingDirectory) => {
      // Find protocol URL in command line arguments
      const url = commandLine.find(arg => arg.startsWith(`${this.CUSTOM_PROTOCOL}://`));
      if (url) {
        console.log('🔗 Processing second instance protocol callback:', url);
        // Custom protocol URLs should only go to legacy OAuth handler
        this.handleOAuthCallback(url);
      }

      // Show the window if it exists
      this.windowManager.showWindow();
    });

    // STEP 3: Register as default protocol client
    if (!app.isDefaultProtocolClient(this.CUSTOM_PROTOCOL)) {
      app.setAsDefaultProtocolClient(this.CUSTOM_PROTOCOL);
    }

    // STEP 4: App ready event
    app.whenReady().then(async () => {
      // Initialize WebSocket security key first
      await this.initializeWebSocketKey();
<<<<<<< HEAD

=======
      
      // Initialize encryption key
      await this.initializeEncryptionKey();
      
>>>>>>> 08d50c8e
      this.trayManager.createTray();
      this.setupWebSocketServer();
      this.setupRestAPI();
      this.setupIPC();

      // Request notification permissions on all platforms
      await this.requestNotificationPermissions();

      app.on('activate', () => {
        // On macOS, show window when app is activated
        this.windowManager.showWindow();
      });
    });

    // Don't quit when all windows are closed (menu bar app behavior)
    app.on('window-all-closed', () => {
      // Keep running in background for menu bar app
    });

    // Handle app termination
    app.on('before-quit', () => {
        this.cleanup();
    });
  }

  // WebSocket Security Methods
  private async initializeWebSocketKey(): Promise<void> {
    try {
      // Try to load existing key
      if (fs.existsSync(this.WS_KEY_FILE)) {
        const keyData = fs.readFileSync(this.WS_KEY_FILE, 'utf8');
        const parsedData = JSON.parse(keyData);

        // Validate key format and age (regenerate if older than 30 days)
        if (parsedData.key && parsedData.createdAt) {
          const keyAge = Date.now() - parsedData.createdAt;
          const maxAge = 30 * 24 * 60 * 60 * 1000; // 30 days

          if (keyAge < maxAge) {
            this.wsConnectionKey = parsedData.key;
            console.log('🔑 Loaded existing WebSocket connection key');
            return;
          }
        }
      }

      // Generate new key if none exists or is expired
      await this.generateNewWebSocketKey();

    } catch (error) {
      console.error('❌ Error initializing WebSocket key:', error);
      // Fallback: generate new key
      await this.generateNewWebSocketKey();
    }
  }

  private async generateNewWebSocketKey(): Promise<void> {
    try {
      // Generate a secure random key
      this.wsConnectionKey = crypto.randomBytes(32).toString('hex');

      // Store key with metadata
      const keyData = {
        key: this.wsConnectionKey,
        createdAt: Date.now(),
        version: '1.0'
      };

      // Write to file with restricted permissions
      fs.writeFileSync(this.WS_KEY_FILE, JSON.stringify(keyData, null, 2), { mode: 0o600 });

      console.log('🔑 Generated new WebSocket connection key');

      // Notify UI if window exists
      this.windowManager.sendMessage('ws-key-generated', {
        key: this.wsConnectionKey,
        createdAt: keyData.createdAt
      });

    } catch (error) {
      console.error('❌ Error generating WebSocket key:', error);
      throw error;
    }
  }

  private getWebSocketConnectionUrl(): string {
    if (!this.wsConnectionKey) {
      throw new Error('WebSocket connection key not initialized');
    }
    return `ws://127.0.0.1:${this.WS_PORT}?key=${this.wsConnectionKey}`;
  }

  private validateWebSocketKey(providedKey: string): boolean {
    return this.wsConnectionKey === providedKey;
  }

  // Encryption Key Management Methods
  private async initializeEncryptionKey(): Promise<void> {
    try {
      // Priority 1: Check if environment variable is set
      if (process.env.ENCRYPTION_KEY) {
        const envKey = Buffer.from(process.env.ENCRYPTION_KEY, 'hex');
        if (envKey.length === 32) {
          this.encryptionKey = process.env.ENCRYPTION_KEY;
          console.log('🔑 Using encryption key from environment variable');
          return;
        } else {
          console.warn('⚠️ ENCRYPTION_KEY environment variable is not 32 bytes, falling back to generated key');
        }
      }

      // Priority 2: Try to load existing generated key
      if (fs.existsSync(this.ENCRYPTION_KEY_FILE)) {
        const keyData = fs.readFileSync(this.ENCRYPTION_KEY_FILE, 'utf8');
        const parsedData = JSON.parse(keyData);
        
        // Validate key format and age (regenerate if older than 365 days)
        if (parsedData.key && parsedData.createdAt) {
          const keyAge = Date.now() - parsedData.createdAt;
          const maxAge = 365 * 24 * 60 * 60 * 1000; // 365 days
          
          if (keyAge < maxAge) {
            this.encryptionKey = parsedData.key;
            console.log('🔑 Loaded existing generated encryption key');
            return;
          }
        }
      }
      
      // Priority 3: Generate new key if none exists or is expired
      await this.generateNewEncryptionKey();
      
    } catch (error) {
      console.error('❌ Error initializing encryption key:', error);
      // Fallback: generate new key
      await this.generateNewEncryptionKey();
    }
  }

  private async generateNewEncryptionKey(): Promise<void> {
    try {
      // Generate a secure random key
      this.encryptionKey = crypto.randomBytes(32).toString('hex');
      
      // Store key with metadata
      const keyData = {
        key: this.encryptionKey,
        createdAt: Date.now(),
        version: '1.0',
        source: 'generated'
      };
      
      // Write to file with restricted permissions
      fs.writeFileSync(this.ENCRYPTION_KEY_FILE, JSON.stringify(keyData, null, 2), { mode: 0o600 });
      
      console.log('🔑 Generated new encryption key');
      
      // Notify UI if window exists
      this.windowManager.sendMessage('encryption-key-generated', {
        key: this.encryptionKey,
        createdAt: keyData.createdAt,
        source: keyData.source
      });
      
    } catch (error) {
      console.error('❌ Error generating encryption key:', error);
      throw error;
    }
  }

  private getEncryptionKeyInfo(): { key: string | null; createdAt: number | null; keyFile: string; source: 'environment' | 'generated' | null } {
    let createdAt: number | null = null;
    let source: 'environment' | 'generated' | null = null;
    
    // Check if using environment variable
    if (process.env.ENCRYPTION_KEY && this.encryptionKey === process.env.ENCRYPTION_KEY) {
      source = 'environment';
    } else {
      source = 'generated';
      try {
        if (fs.existsSync(this.ENCRYPTION_KEY_FILE)) {
          const keyData = fs.readFileSync(this.ENCRYPTION_KEY_FILE, 'utf8');
          const parsedData = JSON.parse(keyData);
          createdAt = parsedData.createdAt;
        }
      } catch (error) {
        console.error('Error reading encryption key file:', error);
      }
    }
    
    return {
      key: this.encryptionKey,
      createdAt,
      keyFile: this.ENCRYPTION_KEY_FILE,
      source
    };
  }

  public getActiveEncryptionKey(): string | null {
    return this.encryptionKey;
  }

  private generatePKCE(): PKCEParams {
    const codeVerifier = crypto.randomBytes(32).toString('base64url');
    const codeChallenge = crypto
      .createHash('sha256')
      .update(codeVerifier)
      .digest('base64url');
    const state = crypto.randomBytes(16).toString('hex');

    return { codeVerifier, codeChallenge, state };
  }

  // New OAuth provider methods
  private async startProviderOAuthFlow(providerId: string): Promise<void> {
    try {
      const provider = this.oauthProviderManager.getProvider(providerId);
      if (!provider) {
        throw new Error(`Provider ${providerId} not found`);
      }

      if (!provider.clientId) {
        throw new Error(`Provider ${providerId} is not configured (missing client ID)`);
      }

      // Generate PKCE parameters
      this.currentProviderPKCE = this.oauthProviderManager.generatePKCE(providerId);
      console.log('🔑 Generated PKCE parameters:', {
        providerId: this.currentProviderPKCE.providerId,
        state: this.currentProviderPKCE.state,
        hasCodeVerifier: !!this.currentProviderPKCE.codeVerifier,
        hasCodeChallenge: !!this.currentProviderPKCE.codeChallenge
      });
      
      // Start HTTP server to handle OAuth callback
      await this.oauthHttpServer.startServer((callbackData: OAuthCallbackData) => {
        this.handleOAuthHttpCallback(callbackData);
      });
      
      // Build authorization URL
      const authUrl = this.oauthProviderManager.buildAuthorizationUrl(provider, this.currentProviderPKCE);
      console.log('🔗 Authorization URL created:', authUrl.substring(0, 100) + '...');
      
      // Open browser for user authentication
      await shell.openExternal(authUrl);
      
      console.log(`🔐 Started OAuth flow for provider: ${providerId}`);
      console.log(`🌐 OAuth callback server listening on http://localhost:${this.OAUTH_PORT}/callback`);
      
    } catch (error) {
      console.error(`❌ OAuth flow error for ${providerId}:`, error);
      this.notifyProviderAuthError(providerId, 'Failed to start authentication');
      this.oauthHttpServer.stopServer(); // Clean up on error
    }
  }

  private async handleProviderOAuthCallback(url: string): Promise<void> {
    try {
      const urlObj = new URL(url);
      const code = urlObj.searchParams.get('code');
      const state = urlObj.searchParams.get('state');
      const error = urlObj.searchParams.get('error');

      if (error) {
        throw new Error(`OAuth error: ${error} - ${urlObj.searchParams.get('error_description')}`);
      }

      if (!code || !state) {
        throw new Error('Missing authorization code or state');
      }

      if (!this.currentProviderPKCE || state !== this.currentProviderPKCE.state) {
        throw new Error('State mismatch - potential CSRF attack');
      }

      // Get provider configuration
      const provider = this.oauthProviderManager.getProvider(this.currentProviderPKCE.providerId);
      if (!provider) {
        throw new Error(`Provider ${this.currentProviderPKCE.providerId} not found`);
      }

      // Exchange code for tokens
      await this.exchangeProviderCodeForTokens(provider, code, this.currentProviderPKCE);
      
    } catch (error) {
      console.error('❌ Provider OAuth callback error:', error);
      const providerId = this.currentProviderPKCE?.providerId || 'unknown';
      this.notifyProviderAuthError(providerId, `Authentication failed: ${error instanceof Error ? error.message : 'Unknown error'}`);
    }
  }

  private async handleOAuthHttpCallback(callbackData: OAuthCallbackData): Promise<void> {
    try {
      console.log('🌐 HTTP OAuth callback received:', {
        hasError: !!callbackData.error,
        hasCode: !!callbackData.code,
        hasState: !!callbackData.state,
        receivedState: callbackData.state,
        storedState: this.currentProviderPKCE?.state,
        storedProviderId: this.currentProviderPKCE?.providerId
      });

      if (callbackData.error) {
        throw new Error(`OAuth error: ${callbackData.error} - ${callbackData.error_description || ''}`);
      }

      if (!callbackData.code || !callbackData.state) {
        throw new Error('Missing authorization code or state');
      }

      if (!this.currentProviderPKCE) {
        throw new Error('No PKCE parameters stored - possible callback timeout or duplicate callback');
      }

      if (callbackData.state !== this.currentProviderPKCE.state) {
        console.error('❌ State mismatch details:', {
          received: callbackData.state,
          expected: this.currentProviderPKCE.state,
          providerId: this.currentProviderPKCE.providerId
        });
        throw new Error('State mismatch - potential CSRF attack');
      }

      console.log('✅ State validation passed, proceeding with token exchange');

      // Get provider configuration
      const provider = this.oauthProviderManager.getProvider(this.currentProviderPKCE.providerId);
      if (!provider) {
        throw new Error(`Provider ${this.currentProviderPKCE.providerId} not found`);
      }

      // Exchange code for tokens
      await this.exchangeProviderCodeForTokens(provider, callbackData.code, this.currentProviderPKCE);
      
    } catch (error) {
      console.error('❌ OAuth HTTP callback error:', error);
      const providerId = this.currentProviderPKCE?.providerId || 'unknown';
      this.notifyProviderAuthError(providerId, `Authentication failed: ${error instanceof Error ? error.message : 'Unknown error'}`);
    }
  }

  private async exchangeProviderCodeForTokens(provider: OAuthProvider, code: string, pkceParams: NewPKCEParams): Promise<void> {
    try {
      console.log('🔄 Starting token exchange for provider:', provider.id);
      
      // Exchange code for tokens using provider manager
      const tokens = await this.oauthProviderManager.exchangeCodeForTokens(provider, code, pkceParams);
      
      // Store tokens securely
      await this.oauthTokenStorage.storeTokens(tokens);
      
      console.log('🧹 Clearing PKCE data after successful token exchange');
      // Clear PKCE data
      this.currentProviderPKCE = null;
      
      // Notify the renderer process
      this.windowManager.sendMessage('provider-auth-success', {
        providerId: provider.id,
        providerName: provider.name,
        user: tokens.user,
        authenticated: true
      });

      // Show the window after successful authentication
      this.windowManager.showWindow();

      // Show success notification
      this.showNotification({
        id: `auth-success-${provider.id}`,
        title: `${provider.name} Authentication Successful`,
        body: `Successfully connected to ${provider.name}${tokens.user ? ` as ${tokens.user.name || tokens.user.email}` : ''}`,
        timestamp: Date.now(),
        priority: 'normal'
      });

      console.log(`✅ Successfully authenticated with ${provider.name}`);

    } catch (error) {
      console.error(`❌ Token exchange error for ${provider.id}:`, error);
      this.notifyProviderAuthError(provider.id, `Token exchange failed: ${error instanceof Error ? error.message : 'Unknown error'}`);
    }
  }

  private async refreshProviderTokens(providerId: string, refreshToken: string): Promise<ProviderTokens> {
    const provider = this.oauthProviderManager.getProvider(providerId);
    if (!provider) {
      throw new Error(`Provider ${providerId} not found`);
    }

    return await this.oauthProviderManager.refreshTokens(provider, refreshToken);
  }

  private async getValidProviderAccessToken(providerId: string): Promise<string | null> {
    return await this.oauthTokenStorage.getValidAccessToken(
      providerId,
      this.refreshProviderTokens.bind(this)
    );
  }

  private notifyProviderAuthError(providerId: string, message: string): void {
    console.error(`🔐 Auth Error for ${providerId}:`, message);
    
    this.windowManager.sendMessage('provider-auth-error', { 
      providerId,
      message 
    });

    const provider = this.oauthProviderManager.getProvider(providerId);
    const providerName = provider?.name || providerId;

    this.showNotification({
      id: `auth-error-${providerId}`,
      title: `${providerName} Authentication Error`,
      body: message,
      timestamp: Date.now(),
      priority: 'high'
    });
  }

  private async logoutProvider(providerId: string): Promise<void> {
    await this.oauthTokenStorage.removeTokens(providerId);
    this.windowManager.sendMessage('provider-auth-logout', { providerId });
    
    const provider = this.oauthProviderManager.getProvider(providerId);
    const providerName = provider?.name || providerId;
    
    console.log(`👋 Logged out from ${providerName}`);
  }

  private async startOAuthFlow(): Promise<void> {
    try {
      // Generate PKCE parameters
      this.currentPKCE = this.generatePKCE();

      // Get authorization URL from server
      const params = new URLSearchParams({
        redirect_uri: `${this.CUSTOM_PROTOCOL}://callback`,
        state: this.currentPKCE.state,
        code_challenge: this.currentPKCE.codeChallenge,
        code_challenge_method: 'S256'
      });

      const response = await fetch(`${this.OAUTH_SERVER_URL}/oauth/authorize?${params}`);

      if (!response.ok) {
        throw new Error(`Failed to get authorization URL: ${response.statusText}`);
      }

      const data = await response.json() as AuthorizeResponse;

      // Open browser for user authentication
      await shell.openExternal(data.authorization_url);

    } catch (error) {
      console.error('❌ OAuth flow error:', error);
      this.notifyAuthError('Failed to start authentication');
    }
  }

  private async handleOAuthCallback(url: string): Promise<void> {
    try {
      const urlObj = new URL(url);
      const code = urlObj.searchParams.get('code');
      const state = urlObj.searchParams.get('state');
      const error = urlObj.searchParams.get('error');

      if (error) {
        throw new Error(`OAuth error: ${error} - ${urlObj.searchParams.get('error_description')}`);
      }

      if (!code || !state) {
        throw new Error('Missing authorization code or state');
      }

      if (!this.currentPKCE || state !== this.currentPKCE.state) {
        throw new Error('State mismatch - potential CSRF attack');
      }

      // Exchange code for tokens
      await this.exchangeCodeForTokens(code);

    } catch (error) {
      console.error('❌ OAuth callback error:', error);
      this.notifyAuthError(`Authentication failed: ${error instanceof Error ? error.message : 'Unknown error'}`);
    }
  }

  private async exchangeCodeForTokens(code: string): Promise<void> {
    try {
      if (!this.currentPKCE) {
        throw new Error('No PKCE parameters available');
      }

      const response = await fetch(`${this.OAUTH_SERVER_URL}/oauth/token`, {
        method: 'POST',
        headers: {
          'Content-Type': 'application/json'
        },
        body: JSON.stringify({
          code: code,
          redirect_uri: `${this.CUSTOM_PROTOCOL}://callback`,
          code_verifier: this.currentPKCE.codeVerifier,
          grant_type: 'authorization_code'
        })
      });

      if (!response.ok) {
        const errorData = await response.json().catch(() => ({})) as ErrorResponse;
        throw new Error(`Token exchange failed: ${errorData.error_description || response.statusText}`);
      }

      const tokens = await response.json() as TokenResponse;
      // Calculate expiration time and create AuthTokens object
      const authTokens: AuthTokens = {
        ...tokens,
        expires_at: Date.now() + (tokens.expires_in * 1000)
      };

      this.authTokens = authTokens;
      this.currentPKCE = null; // Clear PKCE data

      // Notify the renderer process
      this.windowManager.sendMessage('auth-success', {
        user: tokens.user,
        authenticated: true
      });

      // Show the window after successful authentication
      this.windowManager.showWindow();

      // Show success notification
      this.showNotification({
        id: 'auth-success',
        title: 'Authentication Successful',
        body: `Welcome back, ${tokens.user.firstName || tokens.user.email}!`,
        timestamp: Date.now(),
        priority: 'normal'
      });

    } catch (error) {
      console.error('❌ Token exchange error:', error);
      this.notifyAuthError(`Token exchange failed: ${error instanceof Error ? error.message : 'Unknown error'}`);
    }
  }

  private async refreshTokens(): Promise<boolean> {
    try {
      if (!this.authTokens?.refresh_token) {
        return false;
      }

      const response = await fetch(`${this.OAUTH_SERVER_URL}/oauth/refresh`, {
        method: 'POST',
        headers: {
          'Content-Type': 'application/json'
        },
        body: JSON.stringify({
          refresh_token: this.authTokens.refresh_token,
          grant_type: 'refresh_token'
        })
      });

      if (!response.ok) {
        console.error('❌ Token refresh failed:', response.statusText);
        return false;
      }

      const tokens = await response.json() as TokenResponse;

      // Update tokens
      this.authTokens = {
        ...this.authTokens,
        access_token: tokens.access_token,
        refresh_token: tokens.refresh_token,
        expires_in: tokens.expires_in,
        expires_at: Date.now() + (tokens.expires_in * 1000)
      };

      return true;

    } catch (error) {
      console.error('❌ Token refresh error:', error);
      return false;
    }
  }

  private async getValidAccessToken(): Promise<string | null> {
    if (!this.authTokens) {
      return null;
    }

    // Check if token is expired (with 5 minute buffer)
    const bufferTime = 5 * 60 * 1000; // 5 minutes
    if (Date.now() >= (this.authTokens.expires_at - bufferTime)) {
      const refreshed = await this.refreshTokens();
      if (!refreshed) {
        this.authTokens = null;
        return null;
      }
    }

    return this.authTokens.access_token;
  }

  private notifyAuthError(message: string): void {
    console.error('🔐 Auth Error:', message);

    this.windowManager.sendMessage('auth-error', { message });

    this.showNotification({
      id: 'auth-error',
      title: 'Authentication Error',
      body: message,
      timestamp: Date.now(),
      priority: 'high'
    });
  }

  private logout(): void {
    this.authTokens = null;
    this.currentPKCE = null;

    this.windowManager.sendMessage('auth-logout');
  }

  private setupWebSocketServer(): void {
    this.wsServer = new WebSocket.Server({
      port: this.WS_PORT,
      host: '127.0.0.1', // Localhost only for security
      verifyClient: (info: any) => {
        try {
          // Extract key from query parameters
          const url = new URL(info.req.url!, `ws://127.0.0.1:${this.WS_PORT}`);
          const providedKey = url.searchParams.get('key');

          // Validate connection is from localhost
          const remoteAddress = info.req.connection.remoteAddress;
          const isLocalhost = remoteAddress === '127.0.0.1' ||
                             remoteAddress === '::1' ||
                             remoteAddress === '::ffff:127.0.0.1';

          if (!isLocalhost) {
            console.warn(`🚨 Rejected WebSocket connection from non-localhost: ${remoteAddress}`);
            return false;
          }

          // Validate key
          if (!providedKey || !this.validateWebSocketKey(providedKey)) {
            console.warn(`🚨 Rejected WebSocket connection with invalid key from ${remoteAddress}`);
            return false;
          }


          return true;

        } catch (error) {
          console.error('❌ Error validating WebSocket connection:', error);
          return false;
        }
      }
    });

    this.wsServer.on('connection', (ws: WebSocket, req) => {
      console.log(`🔐 Secure WebSocket connection established from ${req.connection.remoteAddress}`);

      ws.on('message', async (data: WebSocket.Data) => {
        try {
          const message = JSON.parse(data.toString());
<<<<<<< HEAD

          // Handle token request
=======
          console.log('🔐 Received message:', message);
          
          // Handle token request (legacy OAuth)
>>>>>>> 08d50c8e
          if (message.type === 'request-token') {
            const token = await this.getValidAccessToken();

            const tokenResponse = {
              type: 'auth-token',
              token: token || (this.SKIP_AUTH ? 'test-token' : null),
              timestamp: Date.now(),
              requestId: message.requestId, // Echo back request ID if provided
              authenticated: !!token || this.SKIP_AUTH,
              user: token ? this.authTokens?.user : (this.SKIP_AUTH ? { email: 'test@example.com', firstName: 'Test' } : null)
            };

            ws.send(JSON.stringify(tokenResponse));
            return;
          }

<<<<<<< HEAD
=======
          // Handle provider token request (new OAuth provider system)
          if (message.type === 'request-provider-token') {
            const { providerId } = message;
            
            if (!providerId) {
              ws.send(JSON.stringify({
                type: 'provider-auth-token',
                error: 'Provider ID is required',
                timestamp: Date.now(),
                requestId: message.requestId
              }));
              return;
            }

            try {
              const token = await this.getValidProviderAccessToken(providerId.toLowerCase());
              const providerStatus = await this.oauthTokenStorage.getProviderStatus();
              const providerInfo = providerStatus[providerId];
              
              const tokenResponse = {
                type: 'provider-auth-token',
                providerId: providerId,
                token: token,
                timestamp: Date.now(),
                requestId: message.requestId,
                authenticated: !!token || this.SKIP_AUTH,
                user: providerInfo?.user || (this.SKIP_AUTH ? { email: 'test@example.com', firstName: 'Test Provider' } : null),
                providerName: this.oauthProviderManager.getProvider(providerId)?.name || providerId
              };
              
              ws.send(JSON.stringify(tokenResponse));
            } catch (error) {
              ws.send(JSON.stringify({
                type: 'provider-auth-token',
                providerId: providerId,
                error: `Failed to get token: ${error instanceof Error ? error.message : 'Unknown error'}`,
                timestamp: Date.now(),
                requestId: message.requestId
              }));
            }
            return;
          }

          // Handle provider status request
          if (message.type === 'request-provider-status') {
            try {
              const availableProviders = this.oauthProviderManager.getAvailableProviders();
              const providerStatus = await this.oauthTokenStorage.getProviderStatus();
              
              const tokensAvailable: string[] = [];
              
              for (const provider of availableProviders) {
                const status = providerStatus[provider.id];
                if (status && status.authenticated) {
                  tokensAvailable.push(`KEYBOARD_PROVIDER_USER_TOKEN_FOR_${provider.id.toUpperCase()}`);
                }
              }
              
              const statusResponse = {
                type: 'user-tokens-available',
                tokensAvailable: tokensAvailable,
                timestamp: Date.now(),
                requestId: message.requestId
              };
              console.log('🔐 Sending status response:', statusResponse);
              
              ws.send(JSON.stringify(statusResponse));
            } catch (error) {
              ws.send(JSON.stringify({
                type: 'user-tokens-available',
                error: `Failed to get provider status: ${error instanceof Error ? error.message : 'Unknown error'}`,
                timestamp: Date.now(),
                requestId: message.requestId
              }));
            }
            return;
          }
          
>>>>>>> 08d50c8e
          // Handle regular messages
          this.handleIncomingMessage(message);
        } catch (error) {
          console.error('Error parsing message:', error);
        }
      });

      ws.on('close', () => {
        console.log('🔐 Secure WebSocket connection closed');
      });
    });
  }

  private handleIncomingMessage(message: Message): void {
    // Add timestamp if not provided
    if (!message.timestamp) {
      message.timestamp = Date.now();
    }

    // Set default status if not provided
    if (!message.status) {
      message.status = 'pending';
    }

    // Show desktop notification
    this.showNotification(message);

    // Store the message
    this.messages.push(message);

    // Update pending count
    this.pendingCount = this.messages.filter(m => m.status === 'pending' || !m.status).length;
    this.trayManager.updateTrayIcon();

    // Send to renderer via websocket-message event
    this.windowManager.sendMessage('websocket-message', message);

    // Auto-show window for high priority messages
    if (message.priority === 'high') {
      this.windowManager.showWindow();
    }
  }

  private showNotification(message: Message): void {
    if (!Notification.isSupported()) {
      return;
    }

    try {
      // Fix: Use helper function for reliable asset path resolution
      const assetsPath = getAssetsPath();
      const iconPath = path.join(assetsPath, 'keyboard512px.png');
      
      const notification = new Notification({
        title: message.title,
        body: message.body,
        urgency: message.priority === 'high' ? 'critical' : 'normal',
        icon: iconPath // Add your logo here
      });

      notification.on('click', () => {
        this.openMessageWindow(message);
      });

      notification.show();
    } catch (error) {
      console.error('❌ Error showing notification:', error);
    }
  }

  private async requestNotificationPermissions(): Promise<void> {
    try {
      // On macOS, we can use the system notification request
      if (Notification.isSupported()) {
        } else {
        }
    } catch (error) {
      console.error('❌ Error requesting notification permissions:', error);
    }
  }

  private openMessageWindow(message?: Message): void {
    this.windowManager.showWindow();

    // Send message data to renderer if specific message was clicked
    if (message) {
      this.windowManager.showMessage(message);
    }
  }

  private clearAllMessages(): void {
    this.messages = [];
    this.pendingCount = 0;
    this.trayManager.updateTrayIcon();

    // Notify renderer
    this.windowManager.sendMessage('messages-cleared');
  }

  private setupIPC(): void {
    // OAuth-related IPC handlers (Legacy)
    ipcMain.handle('start-oauth', async (): Promise<void> => {
      await this.startOAuthFlow();
    });

    ipcMain.handle('get-auth-status', (): { authenticated: boolean; user?: any } => {
      return {
        authenticated: !!this.authTokens,
        user: this.authTokens?.user
      };
    });

    ipcMain.handle('logout', (): void => {
      this.logout();
    });

    ipcMain.handle('get-access-token', async (): Promise<string | null> => {
      return await this.getValidAccessToken();
    });

    // New OAuth Provider IPC handlers
    ipcMain.handle('get-available-providers', (): OAuthProvider[] => {
      return this.oauthProviderManager.getAvailableProviders();
    });

    ipcMain.handle('start-provider-oauth', async (event, providerId: string): Promise<void> => {
      await this.startProviderOAuthFlow(providerId);
    });

    ipcMain.handle('get-provider-auth-status', async (): Promise<Record<string, any>> => {
      return await this.oauthTokenStorage.getProviderStatus();
    });

    ipcMain.handle('get-provider-access-token', async (event, providerId: string): Promise<string | null> => {
      return await this.getValidProviderAccessToken(providerId);
    });

    ipcMain.handle('logout-provider', async (event, providerId: string): Promise<void> => {
      await this.logoutProvider(providerId);
    });

    ipcMain.handle('get-provider-tokens', async (event, providerId: string): Promise<StoredProviderTokens | null> => {
      return await this.oauthTokenStorage.getTokens(providerId);
    });

    ipcMain.handle('refresh-provider-tokens', async (event, providerId: string): Promise<boolean> => {
      try {
        const tokens = await this.oauthTokenStorage.getTokens(providerId);
        if (!tokens?.refresh_token) {
          return false;
        }
        
        const refreshedTokens = await this.refreshProviderTokens(providerId, tokens.refresh_token);
        await this.oauthTokenStorage.storeTokens(refreshedTokens);
        return true;
      } catch (error) {
        console.error(`Failed to refresh tokens for ${providerId}:`, error);
        return false;
      }
    });

    ipcMain.handle('clear-all-provider-tokens', async (): Promise<void> => {
      await this.oauthTokenStorage.clearAllTokens();
    });

    ipcMain.handle('get-oauth-storage-info', (): any => {
      return this.oauthTokenStorage.getStorageInfo();
    });

    // Handle requests for all messages
    ipcMain.handle('get-messages', (): Message[] => {
      return this.messages;
    });

    // Handle mark as read
    ipcMain.handle('mark-message-read', (event, messageId: string): void => {
      const message = this.messages.find(msg => msg.id === messageId);
      if (message) {
        message.read = true;
      }
    });

    // Handle delete message
    ipcMain.handle('delete-message', (event, messageId: string): void => {
      this.messages = this.messages.filter(msg => msg.id !== messageId);
      this.pendingCount = this.messages.filter(m => m.status === 'pending' || !m.status).length;
      this.trayManager.updateTrayIcon();
    });

    // Handle approve message
    ipcMain.handle('approve-message', (event, messageId: string, feedback?: string, messageBody?: string): void => {
      const message = this.messages.find(msg => msg.id === messageId);
      if (message) {
        message.status = 'approved';
        message.feedback = feedback;

        // Update pending count
        this.pendingCount = this.messages.filter(m => m.status === 'pending' || !m.status).length;
        this.trayManager.updateTrayIcon();

        // Send response back through WebSocket if needed
        this.sendWebSocketResponse(message, 'approved', feedback);
      }
    });

    // Handle reject message
    ipcMain.handle('reject-message', (event, messageId: string, feedback?: string): void => {
      const message = this.messages.find(msg => msg.id === messageId);
      if (message) {
        message.status = 'rejected';
        message.feedback = feedback;

        // Update pending count
        this.pendingCount = this.messages.filter(m => m.status === 'pending' || !m.status).length;
        this.trayManager.updateTrayIcon();

        // Send response back through WebSocket if needed
        this.sendWebSocketResponse(message, 'rejected', feedback);
      }
    });

    // Handle show all messages
    ipcMain.on('show-messages', (): void => {
      this.windowManager.showWindow();
    });

    // WebSocket key management
    ipcMain.handle('get-ws-connection-key', (): string | null => {
      return this.wsConnectionKey;
    });

    ipcMain.handle('get-ws-connection-url', (): string => {
      return this.getWebSocketConnectionUrl();
    });

    ipcMain.handle('regenerate-ws-key', async (): Promise<{ key: string; createdAt: number }> => {
      await this.generateNewWebSocketKey();
      return {
        key: this.wsConnectionKey!,
        createdAt: Date.now()
      };
    });

    ipcMain.handle('get-ws-key-info', (): { key: string | null; createdAt: number | null; keyFile: string } => {
      let createdAt: number | null = null;

      try {
        if (fs.existsSync(this.WS_KEY_FILE)) {
          const keyData = fs.readFileSync(this.WS_KEY_FILE, 'utf8');
          const parsedData = JSON.parse(keyData);
          createdAt = parsedData.createdAt;
        }
      } catch (error) {
        console.error('Error reading key file:', error);
      }

      return {
        key: this.wsConnectionKey,
        createdAt,
        keyFile: this.WS_KEY_FILE
      };
    });

    // Encryption key management
    ipcMain.handle('get-encryption-key', (): string | null => {
      return this.encryptionKey;
    });

    ipcMain.handle('regenerate-encryption-key', async (): Promise<{ key: string; createdAt: number; source: string }> => {
      // Only allow regeneration if not using environment variable
      if (process.env.ENCRYPTION_KEY && this.encryptionKey === process.env.ENCRYPTION_KEY) {
        throw new Error('Cannot regenerate encryption key when using environment variable');
      }
      
      await this.generateNewEncryptionKey();
      return {
        key: this.encryptionKey!,
        createdAt: Date.now(),
        source: 'generated'
      };
    });

    ipcMain.handle('get-encryption-key-info', (): { key: string | null; createdAt: number | null; keyFile: string; source: 'environment' | 'generated' | null } => {
      return this.getEncryptionKeyInfo();
    });
  }

  private sendWebSocketResponse(message: Message, status: 'approved' | 'rejected', feedback?: string): void {
    if (this.wsServer && message.requiresResponse) {
      let response = {
        id: message.id,
        status: status,
        feedback: feedback,
        timestamp: Date.now(),
        originalMessage: {
          id: message.id,
          title: message.title,
          body: "no body"
        }
      };
      if(status === 'approved') {
        if(message.body) {
          response.originalMessage.body = message.body;
        }
      }

      // Send response to all connected WebSocket clients
      this.wsServer.clients.forEach((client) => {
        if (client.readyState === WebSocket.OPEN) {
          client.send(JSON.stringify(response));
        }
      });
    }
  }

  private setupRestAPI(): void {
    this.restApiServer = createRestAPIServer({
      getMessages: () => this.messages,
      getAuthTokens: () => this.authTokens,
      getWebSocketServerStatus: () => !!this.wsServer,
      updateMessageStatus: (messageId: string, status: 'approved' | 'rejected', feedback?: string) => {
        const message = this.messages.find(msg => msg.id === messageId);
        if (message) {
          message.status = status;
          message.feedback = feedback;

          // Update pending count
          this.pendingCount = this.messages.filter(m => m.status === 'pending' || !m.status).length;
          this.trayManager.updateTrayIcon();

          // Send response through WebSocket if needed
          this.sendWebSocketResponse(message, status, feedback);

          return true;
        }
        return false;
      }
    });

    this.restApiServer.start().catch((error: Error) => {
      console.error('Failed to start REST API server:', error);
    });
  }

  private cleanup(): void {
    if (this.restApiServer) {
      this.restApiServer.stop().catch((error: Error) => {
        console.error('Error stopping REST API server:', error);
      });
    }

    if (this.wsServer) {
      this.wsServer.close();
    }

    // Stop OAuth HTTP server
    if (this.oauthHttpServer) {
      this.oauthHttpServer.stopServer();
    }

    this.trayManager.destroy();
    this.windowManager.destroy();
  }
}

// Create the app instance
new MenuBarNotificationApp();<|MERGE_RESOLUTION|>--- conflicted
+++ resolved
@@ -16,28 +16,28 @@
 // Helper function to find assets directory reliably
 function getAssetsPath(): string {
   const appPath = app.getAppPath();
-  
+
   // In development, assets are in project root
   // In production (packaged), assets should be in app bundle
   const devAssetsPath = path.join(appPath, '..', 'assets');
   const prodAssetsPath = path.join(appPath, 'assets');
-  
+
   // Check development path first
   if (fs.existsSync(devAssetsPath)) {
     return devAssetsPath;
   }
-  
+
   // Fallback to production path
   if (fs.existsSync(prodAssetsPath)) {
     return prodAssetsPath;
   }
-  
+
   // Fallback to project root assets (for Electron Forge)
   const rootAssetsPath = path.join(process.cwd(), 'assets');
   if (fs.existsSync(rootAssetsPath)) {
     return rootAssetsPath;
   }
-  
+
   console.warn('Assets directory not found, using default path');
   return devAssetsPath; // Return something even if not found
 }
@@ -57,32 +57,26 @@
   private readonly CUSTOM_PROTOCOL = 'mcpauth';
   private currentPKCE: PKCEParams | null = null;
   private authTokens: AuthTokens | null = null;
-<<<<<<< HEAD
-
-=======
-  
   // New OAuth provider system
   private oauthProviderManager: OAuthProviderManager;
   private oauthTokenStorage: OAuthTokenStorage;
   private currentProviderPKCE: NewPKCEParams | null = null;
   private oauthHttpServer: OAuthHttpServer;
-  
->>>>>>> 08d50c8e
   // WebSocket security
   private wsConnectionKey: string | null = null;
   private readonly WS_KEY_FILE = path.join(os.homedir(), '.keyboard-mcp-ws-key');
-  
+
   // Encryption key management
   private encryptionKey: string | null = null;
   private readonly ENCRYPTION_KEY_FILE = path.join(os.homedir(), '.keyboard-mcp-encryption-key');
-  
+
 
   constructor() {
     // Initialize OAuth provider system
     this.oauthProviderManager = new OAuthProviderManager(this.CUSTOM_PROTOCOL);
     this.oauthTokenStorage = new OAuthTokenStorage();
     this.oauthHttpServer = new OAuthHttpServer(this.OAUTH_PORT);
-    
+
     // Initialize managers
     this.windowManager = new WindowManager({
       onWindowClosed: () => {
@@ -136,7 +130,7 @@
       // Fix: Use helper function for reliable asset path resolution
       const assetsPath = getAssetsPath();
       const iconPath = path.join(assetsPath, 'keyboard512px.png');
-      
+
       // Check if file exists before setting
       if (fs.existsSync(iconPath)) {
         app.dock.setIcon(iconPath);
@@ -151,11 +145,11 @@
           console.warn('Could not read assets directory:', assetsPath);
         }
       }
-  
+
       // Handle macOS open-url events (MUST be before app.whenReady())
       app.on('open-url', (event, url) => {
         event.preventDefault();
-        
+
         // Only handle our custom protocol URLs, ignore HTTP URLs
         if (url.startsWith(`${this.CUSTOM_PROTOCOL}://`)) {
           console.log('🔗 Processing custom protocol callback:', url);
@@ -190,14 +184,10 @@
     app.whenReady().then(async () => {
       // Initialize WebSocket security key first
       await this.initializeWebSocketKey();
-<<<<<<< HEAD
-
-=======
-      
+
       // Initialize encryption key
       await this.initializeEncryptionKey();
-      
->>>>>>> 08d50c8e
+
       this.trayManager.createTray();
       this.setupWebSocketServer();
       this.setupRestAPI();
@@ -313,12 +303,12 @@
       if (fs.existsSync(this.ENCRYPTION_KEY_FILE)) {
         const keyData = fs.readFileSync(this.ENCRYPTION_KEY_FILE, 'utf8');
         const parsedData = JSON.parse(keyData);
-        
+
         // Validate key format and age (regenerate if older than 365 days)
         if (parsedData.key && parsedData.createdAt) {
           const keyAge = Date.now() - parsedData.createdAt;
           const maxAge = 365 * 24 * 60 * 60 * 1000; // 365 days
-          
+
           if (keyAge < maxAge) {
             this.encryptionKey = parsedData.key;
             console.log('🔑 Loaded existing generated encryption key');
@@ -326,10 +316,10 @@
           }
         }
       }
-      
+
       // Priority 3: Generate new key if none exists or is expired
       await this.generateNewEncryptionKey();
-      
+
     } catch (error) {
       console.error('❌ Error initializing encryption key:', error);
       // Fallback: generate new key
@@ -341,7 +331,7 @@
     try {
       // Generate a secure random key
       this.encryptionKey = crypto.randomBytes(32).toString('hex');
-      
+
       // Store key with metadata
       const keyData = {
         key: this.encryptionKey,
@@ -349,19 +339,19 @@
         version: '1.0',
         source: 'generated'
       };
-      
+
       // Write to file with restricted permissions
       fs.writeFileSync(this.ENCRYPTION_KEY_FILE, JSON.stringify(keyData, null, 2), { mode: 0o600 });
-      
+
       console.log('🔑 Generated new encryption key');
-      
+
       // Notify UI if window exists
       this.windowManager.sendMessage('encryption-key-generated', {
         key: this.encryptionKey,
         createdAt: keyData.createdAt,
         source: keyData.source
       });
-      
+
     } catch (error) {
       console.error('❌ Error generating encryption key:', error);
       throw error;
@@ -371,7 +361,7 @@
   private getEncryptionKeyInfo(): { key: string | null; createdAt: number | null; keyFile: string; source: 'environment' | 'generated' | null } {
     let createdAt: number | null = null;
     let source: 'environment' | 'generated' | null = null;
-    
+
     // Check if using environment variable
     if (process.env.ENCRYPTION_KEY && this.encryptionKey === process.env.ENCRYPTION_KEY) {
       source = 'environment';
@@ -387,7 +377,7 @@
         console.error('Error reading encryption key file:', error);
       }
     }
-    
+
     return {
       key: this.encryptionKey,
       createdAt,
@@ -431,22 +421,22 @@
         hasCodeVerifier: !!this.currentProviderPKCE.codeVerifier,
         hasCodeChallenge: !!this.currentProviderPKCE.codeChallenge
       });
-      
+
       // Start HTTP server to handle OAuth callback
       await this.oauthHttpServer.startServer((callbackData: OAuthCallbackData) => {
         this.handleOAuthHttpCallback(callbackData);
       });
-      
+
       // Build authorization URL
       const authUrl = this.oauthProviderManager.buildAuthorizationUrl(provider, this.currentProviderPKCE);
       console.log('🔗 Authorization URL created:', authUrl.substring(0, 100) + '...');
-      
+
       // Open browser for user authentication
       await shell.openExternal(authUrl);
-      
+
       console.log(`🔐 Started OAuth flow for provider: ${providerId}`);
       console.log(`🌐 OAuth callback server listening on http://localhost:${this.OAUTH_PORT}/callback`);
-      
+
     } catch (error) {
       console.error(`❌ OAuth flow error for ${providerId}:`, error);
       this.notifyProviderAuthError(providerId, 'Failed to start authentication');
@@ -481,7 +471,7 @@
 
       // Exchange code for tokens
       await this.exchangeProviderCodeForTokens(provider, code, this.currentProviderPKCE);
-      
+
     } catch (error) {
       console.error('❌ Provider OAuth callback error:', error);
       const providerId = this.currentProviderPKCE?.providerId || 'unknown';
@@ -531,7 +521,7 @@
 
       // Exchange code for tokens
       await this.exchangeProviderCodeForTokens(provider, callbackData.code, this.currentProviderPKCE);
-      
+
     } catch (error) {
       console.error('❌ OAuth HTTP callback error:', error);
       const providerId = this.currentProviderPKCE?.providerId || 'unknown';
@@ -542,17 +532,17 @@
   private async exchangeProviderCodeForTokens(provider: OAuthProvider, code: string, pkceParams: NewPKCEParams): Promise<void> {
     try {
       console.log('🔄 Starting token exchange for provider:', provider.id);
-      
+
       // Exchange code for tokens using provider manager
       const tokens = await this.oauthProviderManager.exchangeCodeForTokens(provider, code, pkceParams);
-      
+
       // Store tokens securely
       await this.oauthTokenStorage.storeTokens(tokens);
-      
+
       console.log('🧹 Clearing PKCE data after successful token exchange');
       // Clear PKCE data
       this.currentProviderPKCE = null;
-      
+
       // Notify the renderer process
       this.windowManager.sendMessage('provider-auth-success', {
         providerId: provider.id,
@@ -599,10 +589,10 @@
 
   private notifyProviderAuthError(providerId: string, message: string): void {
     console.error(`🔐 Auth Error for ${providerId}:`, message);
-    
-    this.windowManager.sendMessage('provider-auth-error', { 
+
+    this.windowManager.sendMessage('provider-auth-error', {
       providerId,
-      message 
+      message
     });
 
     const provider = this.oauthProviderManager.getProvider(providerId);
@@ -620,10 +610,10 @@
   private async logoutProvider(providerId: string): Promise<void> {
     await this.oauthTokenStorage.removeTokens(providerId);
     this.windowManager.sendMessage('provider-auth-logout', { providerId });
-    
+
     const provider = this.oauthProviderManager.getProvider(providerId);
     const providerName = provider?.name || providerId;
-    
+
     console.log(`👋 Logged out from ${providerName}`);
   }
 
@@ -866,14 +856,8 @@
       ws.on('message', async (data: WebSocket.Data) => {
         try {
           const message = JSON.parse(data.toString());
-<<<<<<< HEAD
-
-          // Handle token request
-=======
-          console.log('🔐 Received message:', message);
-          
+
           // Handle token request (legacy OAuth)
->>>>>>> 08d50c8e
           if (message.type === 'request-token') {
             const token = await this.getValidAccessToken();
 
@@ -890,12 +874,10 @@
             return;
           }
 
-<<<<<<< HEAD
-=======
           // Handle provider token request (new OAuth provider system)
           if (message.type === 'request-provider-token') {
             const { providerId } = message;
-            
+
             if (!providerId) {
               ws.send(JSON.stringify({
                 type: 'provider-auth-token',
@@ -910,7 +892,7 @@
               const token = await this.getValidProviderAccessToken(providerId.toLowerCase());
               const providerStatus = await this.oauthTokenStorage.getProviderStatus();
               const providerInfo = providerStatus[providerId];
-              
+
               const tokenResponse = {
                 type: 'provider-auth-token',
                 providerId: providerId,
@@ -921,7 +903,7 @@
                 user: providerInfo?.user || (this.SKIP_AUTH ? { email: 'test@example.com', firstName: 'Test Provider' } : null),
                 providerName: this.oauthProviderManager.getProvider(providerId)?.name || providerId
               };
-              
+
               ws.send(JSON.stringify(tokenResponse));
             } catch (error) {
               ws.send(JSON.stringify({
@@ -940,16 +922,16 @@
             try {
               const availableProviders = this.oauthProviderManager.getAvailableProviders();
               const providerStatus = await this.oauthTokenStorage.getProviderStatus();
-              
+
               const tokensAvailable: string[] = [];
-              
+
               for (const provider of availableProviders) {
                 const status = providerStatus[provider.id];
                 if (status && status.authenticated) {
                   tokensAvailable.push(`KEYBOARD_PROVIDER_USER_TOKEN_FOR_${provider.id.toUpperCase()}`);
                 }
               }
-              
+
               const statusResponse = {
                 type: 'user-tokens-available',
                 tokensAvailable: tokensAvailable,
@@ -957,7 +939,7 @@
                 requestId: message.requestId
               };
               console.log('🔐 Sending status response:', statusResponse);
-              
+
               ws.send(JSON.stringify(statusResponse));
             } catch (error) {
               ws.send(JSON.stringify({
@@ -969,8 +951,7 @@
             }
             return;
           }
-          
->>>>>>> 08d50c8e
+
           // Handle regular messages
           this.handleIncomingMessage(message);
         } catch (error) {
@@ -1023,7 +1004,7 @@
       // Fix: Use helper function for reliable asset path resolution
       const assetsPath = getAssetsPath();
       const iconPath = path.join(assetsPath, 'keyboard512px.png');
-      
+
       const notification = new Notification({
         title: message.title,
         body: message.body,
@@ -1122,7 +1103,7 @@
         if (!tokens?.refresh_token) {
           return false;
         }
-        
+
         const refreshedTokens = await this.refreshProviderTokens(providerId, tokens.refresh_token);
         await this.oauthTokenStorage.storeTokens(refreshedTokens);
         return true;
@@ -1244,7 +1225,7 @@
       if (process.env.ENCRYPTION_KEY && this.encryptionKey === process.env.ENCRYPTION_KEY) {
         throw new Error('Cannot regenerate encryption key when using environment variable');
       }
-      
+
       await this.generateNewEncryptionKey();
       return {
         key: this.encryptionKey!,
