--- conflicted
+++ resolved
@@ -276,14 +276,10 @@
 
         })
 
-<<<<<<< HEAD
         autoUpdater.on('update-available', (info: UpdateInfo) => {
 
           // notify user
         })
-=======
-        // Note: autoUpdater from electron core has limited event support
->>>>>>> a4ade604
 
         autoUpdater.on('update-not-available', () => {
 
