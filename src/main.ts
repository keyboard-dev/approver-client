--- conflicted
+++ resolved
@@ -16,11 +16,8 @@
 import { createRestAPIServer } from './rest-api'
 import { TrayManager } from './tray-manager'
 import { AuthorizeResponse, AuthTokens, CollectionRequest, ErrorResponse, Message, PKCEParams, ShareMessage, TokenResponse } from './types'
-<<<<<<< HEAD
 import { CODE_APPROVAL_ORDER, CodeApprovalLevel, RESPONSE_APPROVAL_ORDER, ResponseApprovalLevel } from './types/settings-types'
-=======
 import { ExecutorWebSocketClient } from './websocket-client-to-executor'
->>>>>>> 7b03de21
 import { WindowManager } from './window-manager'
 
 // Helper function to find assets directory reliably
@@ -125,15 +122,9 @@
 
   // Settings management
   private showNotifications: boolean = true
-<<<<<<< HEAD
   private automaticCodeApproval: CodeApprovalLevel = 'never'
   private automaticResponseApproval: ResponseApprovalLevel = 'never'
-=======
-  private automaticCodeApproval: 'never' | 'low' | 'medium' | 'high' = 'never'
-  private CODE_APPROVAL_ORDER = ['never', 'low', 'medium', 'high'] as const
-  private automaticResponseApproval: boolean = false
   private fullCodeExecution: boolean = false
->>>>>>> 7b03de21
   private readonly SETTINGS_FILE = path.join(os.homedir(), '.keyboard-mcp-settings')
   private readonly FULL_CODE_EXECUTION_FILE = path.join(os.homedir(), '.keyboard-mcp', 'full-code-execution')
 
@@ -242,8 +233,8 @@
         try {
           app.dock?.setIcon(iconPath)
         }
-        catch (error) {
-
+        catch {
+          // Silently fail if dock icon cannot be set
         }
       }
 
@@ -281,14 +272,8 @@
 
         })
 
-<<<<<<< HEAD
         autoUpdater.on('update-available', () => {
           console.log('Update available')
-=======
-        autoUpdater.on('update-available', (info: UpdateInfo) => {
-
->>>>>>> 7b03de21
-          // notify user
         })
 
         autoUpdater.on('update-not-available', () => {
@@ -348,7 +333,7 @@
   private async initializeOAuthProviderSystem(): Promise<void> {
     try {
       // Initialize OAuth provider system
-      this.oauthProviderManager = new OAuthProviderManager(this.CUSTOM_PROTOCOL)
+      this.oauthProviderManager = new OAuthProviderManager()
       this.oauthTokenStorage = new OAuthTokenStorage() // Keep for migration
       this.perProviderTokenStorage = new PerProviderTokenStorage()
 
@@ -381,9 +366,6 @@
 
       if (onboardingToken && this.executorWSClient) {
         this.executorWSClient.setGitHubToken(onboardingToken)
-      }
-      else {
-
       }
     }
     catch (error) {
@@ -474,9 +456,6 @@
           encrypted = true
           encryptionMethod = 'rsa-codespace'
         }
-        else {
-
-        }
       }
       catch (encryptionError) {
         console.error('❌ Failed to encrypt provider token:', encryptionError)
@@ -713,9 +692,6 @@
           this.encryptionKey = process.env.ENCRYPTION_KEY
           return
         }
-        else {
-
-        }
       }
 
       // Priority 2: Try to load existing generated key
@@ -822,7 +798,7 @@
         }
         if (typeof parsedData.automaticCodeApproval === 'string'
           && CODE_APPROVAL_ORDER.includes(parsedData.automaticCodeApproval as CodeApprovalLevel)) {
-          this.automaticCodeApproval = parsedData.automaticCodeApproval as CodeApprovalLevel
+          this.automaticCodeApproval = parsedData.automaticCodeApproval
         }
 
         // boolean check for backward compatibility
@@ -847,13 +823,8 @@
       console.error('❌ Error initializing settings:', error)
       // Use defaults if settings file is corrupted
       this.showNotifications = true
-      this.automaticCodeApproval = 'never'
-<<<<<<< HEAD
       this.automaticResponseApproval = 'never'
-=======
-      this.automaticResponseApproval = false
       this.fullCodeExecution = false
->>>>>>> 7b03de21
     }
   }
 
@@ -877,11 +848,7 @@
     }
   }
 
-<<<<<<< HEAD
-  private getSettingsInfo(): { showNotifications: boolean, automaticCodeApproval: CodeApprovalLevel, automaticResponseApproval: ResponseApprovalLevel, settingsFile: string, updatedAt: number | null } {
-=======
-  private getSettingsInfo(): { showNotifications: boolean, automaticCodeApproval: 'never' | 'low' | 'medium' | 'high', automaticResponseApproval: boolean, fullCodeExecution: boolean, settingsFile: string, updatedAt: number | null } {
->>>>>>> 7b03de21
+  private getSettingsInfo(): { showNotifications: boolean, automaticCodeApproval: CodeApprovalLevel, automaticResponseApproval: ResponseApprovalLevel, fullCodeExecution: boolean, settingsFile: string, updatedAt: number | null } {
     let updatedAt: number | null = null
 
     try {
@@ -2201,30 +2168,14 @@
     })
 
     // Handle reject message
-<<<<<<< HEAD
     ipcMain.handle('reject-message', async (_event, messageId: string, feedback?: string): Promise<void> => {
       // Only send WebSocket response, database update happens in renderer
       this.handleRejectMessage(messageId, feedback)
-=======
-    ipcMain.handle('reject-message', (_event, messageId: string, feedback?: string): void => {
-      const message = this.messages.find(msg => msg.id === messageId)
-      if (message) {
-        message.status = 'rejected'
-        message.feedback = feedback
-
-        // Update pending count
-        this.pendingCount = this.messages.filter(m => m.status === 'pending' || !m.status).length
-        this.trayManager.updateTrayIcon()
-
-        // Send response back through WebSocket if needed
-        this.sendWebSocketResponse(message)
-
-        // Send rejection to executor
-        if (this.executorWSClient) {
-          this.executorWSClient.sendRejection(message.id, feedback)
-        }
-      }
->>>>>>> 7b03de21
+
+      // Send rejection to executor
+      if (this.executorWSClient) {
+        this.executorWSClient.sendRejection(messageId, feedback)
+      }
     })
 
     // Handle show all messages
@@ -2300,11 +2251,7 @@
     })
 
     // Settings management
-<<<<<<< HEAD
-    ipcMain.handle('get-settings', (): { showNotifications: boolean, automaticCodeApproval: CodeApprovalLevel, automaticResponseApproval: ResponseApprovalLevel, settingsFile: string, updatedAt: number | null } => {
-=======
-    ipcMain.handle('get-settings', (): { showNotifications: boolean, automaticCodeApproval: 'never' | 'low' | 'medium' | 'high', automaticResponseApproval: boolean, fullCodeExecution: boolean, settingsFile: string, updatedAt: number | null } => {
->>>>>>> 7b03de21
+    ipcMain.handle('get-settings', (): { showNotifications: boolean, automaticCodeApproval: CodeApprovalLevel, automaticResponseApproval: ResponseApprovalLevel, fullCodeExecution: boolean, settingsFile: string, updatedAt: number | null } => {
       return this.getSettingsInfo()
     })
 
@@ -2364,7 +2311,6 @@
       return getAssetsPath()
     })
 
-<<<<<<< HEAD
     // Database operations - handle pending count updates from renderer
     ipcMain.handle('db:pending-count-updated', (_event, count: number): void => {
       this.pendingCount = count
@@ -2379,7 +2325,8 @@
     // Database operations - clear all messages
     ipcMain.handle('db:clear-all-messages', async (): Promise<void> => {
       this.clearAllMessages()
-=======
+    })
+
     // Executor WebSocket client IPC handlers
     ipcMain.handle('get-executor-connection-status', () => {
       if (!this.executorWSClient) {
@@ -2409,7 +2356,7 @@
       return await this.executorWSClient.discoverCodespaces()
     })
 
-    ipcMain.handle('connect-to-codespace', async (event, codespaceName: string): Promise<boolean> => {
+    ipcMain.handle('connect-to-codespace', async (_event, codespaceName: string): Promise<boolean> => {
       if (!this.executorWSClient) {
         return false
       }
@@ -2434,7 +2381,67 @@
         return []
       }
       return this.executorWSClient.getLastKnownCodespaces()
->>>>>>> 7b03de21
+    })
+
+    // Auto-updater IPC handlers (only available on macOS and Windows)
+    ipcMain.handle('check-for-updates', async (): Promise<void> => {
+      if (process.platform === 'darwin' || process.platform === 'win32') {
+        autoUpdater.checkForUpdates()
+      }
+      else {
+        throw new Error('Auto-updater not supported on this platform')
+      }
+    })
+
+    ipcMain.handle('download-update', async (): Promise<void> => {
+      if (process.platform === 'darwin' || process.platform === 'win32') {
+        // On macOS and Windows, updates are downloaded automatically
+        throw new Error('Manual update download not supported')
+      }
+      else {
+        throw new Error('Auto-updater not supported on this platform')
+      }
+    })
+
+    ipcMain.handle('quit-and-install', async (): Promise<void> => {
+      if (process.platform === 'darwin' || process.platform === 'win32') {
+        autoUpdater.quitAndInstall()
+      }
+      else {
+        throw new Error('Auto-updater not supported on this platform')
+      }
+    })
+
+    // Test methods for development
+    ipcMain.handle('test-update-available', async (): Promise<void> => {
+      this.windowManager.sendMessage('update-available', {
+        version: '1.0.1',
+        releaseDate: new Date().toISOString(),
+        releaseName: 'Test Update',
+        releaseNotes: 'This is a test update notification',
+      })
+    })
+
+    ipcMain.handle('test-download-update', async (): Promise<void> => {
+      // Simulate download progress
+      for (let i = 0; i <= 100; i += 10) {
+        this.windowManager.sendMessage('download-progress', {
+          percent: i,
+          transferred: i * 1024 * 1024,
+          total: 100 * 1024 * 1024,
+          bytesPerSecond: 1024 * 1024,
+        })
+        await new Promise(resolve => setTimeout(resolve, 200))
+      }
+    })
+
+    ipcMain.handle('test-update-downloaded', async (): Promise<void> => {
+      this.windowManager.sendMessage('update-downloaded', {
+        version: '1.0.1',
+        releaseDate: new Date().toISOString(),
+        releaseName: 'Test Update',
+        releaseNotes: 'This is a test update notification',
+      })
     })
   }
 
@@ -2444,6 +2451,11 @@
 
     // Send response back through WebSocket if needed
     this.sendWebSocketResponse(updatedMessage)
+
+    // Send approval to executor
+    if (this.executorWSClient) {
+      this.executorWSClient.sendApproval(message.id, feedback)
+    }
 
     return updatedMessage
   }
@@ -2458,7 +2470,6 @@
     }
 
     // Send response back through WebSocket if needed
-<<<<<<< HEAD
     this.sendWebSocketResponse(message as Message)
 
     return message
@@ -2491,14 +2502,6 @@
     this.sendCollectionShareResponse(shareMessage as ShareMessage, 'rejected')
 
     return shareMessage
-=======
-    this.sendWebSocketResponse(existingMessage)
-
-    // Send approval to executor
-    if (this.executorWSClient) {
-      this.executorWSClient.sendApproval(existingMessage.id, feedback)
-    }
->>>>>>> 7b03de21
   }
 
   private sendWebSocketResponse(message: Message): void {
