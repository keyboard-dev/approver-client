--- conflicted
+++ resolved
@@ -72,12 +72,11 @@
 
     // STEP 4: App ready event
     app.whenReady().then(async () => {
-<<<<<<< HEAD
+
       // Initialize WebSocket security key first
       await this.initializeWebSocketKey();
       
-=======
->>>>>>> cb2b9111
+
       this.createTray();
       this.createMainWindow();
       this.setupWebSocketServer();
@@ -101,8 +100,6 @@
     // Handle app termination
     app.on('before-quit', () => {
         this.cleanup();
-<<<<<<< HEAD
-=======
     });
   }
 
@@ -406,7 +403,6 @@
       if (this.mainWindow) {
         this.mainWindow.setSize(width, height);
       }
->>>>>>> cb2b9111
     });
 
     // Handle window drag
@@ -722,7 +718,7 @@
     }
   }
 
-<<<<<<< HEAD
+
   private createMainWindow(): void {
     this.mainWindow = new BrowserWindow({
       width: 800,
@@ -782,8 +778,7 @@
     }
   }
 
-=======
->>>>>>> cb2b9111
+
   private setupWebSocketServer(): void {
     this.wsServer = new WebSocket.Server({ 
       port: this.WS_PORT,
