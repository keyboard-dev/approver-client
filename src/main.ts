import * as crypto from 'crypto'
import { app, autoUpdater, ipcMain, Menu, Notification, shell } from 'electron'
import * as fs from 'fs'
import _ from 'lodash'
import * as os from 'os'
import * as path from 'path'
import * as WebSocket from 'ws'
import { setEncryptionKeyProvider } from './encryption'
import { GithubService } from './Github'
import { OAuthCallbackData, OAuthHttpServer } from './oauth-http-server'
import { PKCEParams as NewPKCEParams, OAuthProvider, OAuthProviderManager, ProviderTokens, ServerProvider, ServerProviderInfo } from './oauth-providers'
import { OAuthTokenStorage, StoredProviderTokens } from './oauth-token-storage'
import { PerProviderTokenStorage } from './per-provider-token-storage'
import { OAuthProviderConfig } from './provider-storage'
import { createRestAPIServer } from './rest-api'
import { TrayManager } from './tray-manager'
import { AuthorizeResponse, AuthTokens, CollectionRequest, ErrorResponse, Message, PKCEParams, ShareMessage, TokenResponse } from './types'
import { WindowManager } from './window-manager'

// Helper function to find assets directory reliably
export function getAssetsPath(): string {
  const appPath = app.getAppPath()

  // In development, assets are in project root
  // In production (packaged), assets should be in app bundle
  const devAssetsPath = path.join(appPath, '..', 'assets')
  const prodAssetsPath = path.join(appPath, 'assets')

  // Check development path first
  if (fs.existsSync(devAssetsPath)) {
    return devAssetsPath
  }

  // Fallback to production path
  return prodAssetsPath
}

// Types for WebSocket server configuration
interface WebSocketVerifyInfo {
  req: {
    url?: string
    connection: {
      remoteAddress?: string
    }
  }
}

// Types for REST API Server interface
interface RestAPIServerInterface {
  start: () => Promise<void>
  stop: () => Promise<void>
  getPort: () => number
}

// Types for user objects in auth responses
interface AuthUser {
  id?: string
  email?: string
  firstName?: string
  lastName?: string
  name?: string
  profile_picture?: string
}

// Types for auto-updater info
interface UpdateInfo {
  version?: string
  files?: unknown[]
  path?: string
  sha512?: string
  releaseDate?: string
}

// Types for onboarding GitHub provider response
interface OnboardingGitHubResponse {
  session_id: string
  authorization_url: string
  state: string
}

// Types for WebSocket message with collection request
interface WebSocketMessage {
  type: string
  id?: string
  data?: CollectionRequest
  requestId?: string
}

class MenuBarNotificationApp {
  private trayManager: TrayManager
  private windowManager: WindowManager
  private wsServer: WebSocket.Server | null = null
  private restApiServer: RestAPIServerInterface | null = null
  private messages: Message[] = []
  private shareMessages: ShareMessage[] = []
  private pendingCount: number = 0
  private readonly WS_PORT = 8080
  private readonly OAUTH_PORT = 8082
  private readonly OAUTH_SERVER_URL = process.env.OAUTH_SERVER_URL || 'https://api.keyboard.dev'
  private readonly SKIP_AUTH = process.env.SKIP_AUTH === 'true'
  private readonly CUSTOM_PROTOCOL = 'mcpauth'
  private currentPKCE: PKCEParams | null = null
  private authTokens: AuthTokens | null = null
  // New OAuth provider system (initialized later after encryption is ready)
  private oauthProviderManager!: OAuthProviderManager
  private githubService!: GithubService
  private oauthTokenStorage!: OAuthTokenStorage
  private perProviderTokenStorage!: PerProviderTokenStorage
  private currentProviderPKCE: NewPKCEParams | null = null
  private oauthHttpServer: OAuthHttpServer
  // WebSocket security
  private wsConnectionKey: string | null = null
  private readonly STORAGE_DIR = path.join(os.homedir(), '.keyboard-mcp')
<<<<<<< HEAD
  private readonly WS_KEY_FILE = path.join(os.homedir(), '.keyboard-mcp', '.keyboard-mcp-ws-key')
=======
  private readonly WS_KEY_FILE = path.join(os.homedir(), '.keyboard-mcp', '.keyboard-mcp-ws-key') 
  private readonly ONBOARDING_COMPLETED_FILE = path.join(os.homedir(), '.keyboard-mcp', 'completed-onboarding')
>>>>>>> 175e0278

  // Encryption key management
  private encryptionKey: string | null = null
  private readonly ENCRYPTION_KEY_FILE = path.join(os.homedir(), '.keyboard-mcp-encryption-key')
  private readonly VERSION_TIMESTAMP_FILE = path.join(os.homedir(), '.keyboard-mcp-version-timestamp.json')

  // Settings management
  private showNotifications: boolean = true
  private automaticCodeApproval: 'never' | 'low' | 'medium' | 'high' = 'never'
  private CODE_APPROVAL_ORDER = ['never', 'low', 'medium', 'high'] as const
  private automaticResponseApproval: boolean = false
  private readonly SETTINGS_FILE = path.join(os.homedir(), '.keyboard-mcp-settings')

  constructor() {
    // Initialize HTTP server (doesn't need encryption)
    this.oauthHttpServer = new OAuthHttpServer(this.OAUTH_PORT)

    // Initialize managers
    this.windowManager = new WindowManager({
      onWindowClosed: () => {
        // Handle window closed
      },
      onMessageShow: () => {
        // Handle message show
      },
    })

    this.trayManager = new TrayManager({
      onToggleWindow: (bounds?: Electron.Rectangle) => {
        this.windowManager.toggleWindow(bounds)
      },
      onShowWindow: () => {
        this.windowManager.showWindow()
      },
      onClearAllMessages: () => {
        this.clearAllMessages()
      },
      onQuit: () => {
        app.quit()
      },
      onCheckForUpdates: () => {
        this.checkForUpdates()
      },
      getMessages: () => this.messages,
      getPendingCount: () => this.pendingCount,
    })

    // Set up encryption key provider
    setEncryptionKeyProvider({
      getActiveEncryptionKey: () => this.getActiveEncryptionKey(),
    })

    this.initializeApp()
  }

  private initializeApp(): void {
    // STEP 1: Handle single instance FIRST
    const gotTheLock = app.requestSingleInstanceLock()

    if (!gotTheLock) {
      app.quit()
      return
    }

    // STEP 2: Set up event listeners BEFORE app.whenReady()
    // Platform-specific protocol handling
    if (process.platform === 'darwin') {
      // Handle macOS open-url events (MUST be before app.whenReady())
      app.on('open-url', (event, url) => {
        event.preventDefault()

        // Only handle our custom protocol URLs, ignore HTTP URLs
        if (url.startsWith(`${this.CUSTOM_PROTOCOL}://`)) {
          // Custom protocol URLs should only go to legacy OAuth handler
          this.handleOAuthCallback(url)
        }
        // else {
        // }
      })
    }

    // Handle second instance (protocol callbacks for all platforms)
    app.on('second-instance', (_event, commandLine) => {
      // Find protocol URL in command line arguments
      const url = commandLine.find(arg => arg.startsWith(`${this.CUSTOM_PROTOCOL}://`))
      if (url) {
        // Custom protocol URLs should only go to legacy OAuth handler
        this.handleOAuthCallback(url)
      }

      // Show the window if it exists
      this.windowManager.showWindow()
    })

    // STEP 3: Register as default protocol client
    if (!app.isDefaultProtocolClient(this.CUSTOM_PROTOCOL)) {
      app.setAsDefaultProtocolClient(this.CUSTOM_PROTOCOL)
    }

    // STEP 4: App ready event
    app.whenReady().then(async () => {
      // Set application icon for notifications (especially important for macOS)
      const assetsPath = getAssetsPath()
      const iconPath = path.join(assetsPath, 'keyboard-dock.png')

      if (process.platform === 'darwin' && fs.existsSync(iconPath)) {
        // On macOS, set the dock icon which is used for notifications
        try {
          app.dock.setIcon(iconPath)
        }
        catch (error) {
          console.warn('Failed to set dock icon:', error)
        }
      }

      // Initialize WebSocket security key first
      await this.initializeStorageDir()
      await this.initializeWebSocketKey()

      // Initialize encryption key
      await this.initializeEncryptionKey()

      // Initialize app settings
      await this.initializeSettings()

      // Initialize version timestamp tracking
      await this.getVersionInstallTimestamp()

      // NOW initialize OAuth provider system (after encryption is ready)
      await this.initializeOAuthProviderSystem()

      // Initialize GitHub service
      await this.initializeGithubService()

      // Configure auto-updater (only on macOS and Windows)
      if (process.platform === 'darwin' || process.platform === 'win32') {
        const feedURL = `https://api.keyboard.dev/update/${process.platform}/${app.getVersion()}`
        autoUpdater.setFeedURL({
          url: feedURL,
        })

        // Auto-updater event handlers
        autoUpdater.on('checking-for-update', () => {
          console.log('Checking for update...')
        })

        autoUpdater.on('update-available', (info: UpdateInfo) => {
          console.log('Update available:', info)
          // notify user
        })

        autoUpdater.on('update-not-available', () => {
          console.log('No update available')
        })

        autoUpdater.on('update-downloaded', () => {
          console.log('Update downloaded')
          // Notify user and ask if they want to restart
          const notification = new Notification({
            title: 'Update Ready',
            body: 'A new version has been downloaded. Restart now to apply the update?',
          })
          notification.show()
          notification.on('click', () => {
            autoUpdater.quitAndInstall()
          })
        })

        autoUpdater.on('error', (error) => {
          console.error('Update error:', error)
        })

        // Check for updates
        autoUpdater.checkForUpdates()
      }

      this.trayManager.createTray()
      this.setupApplicationMenu()
      this.setupWebSocketServer()
      this.setupRestAPI()
      this.setupIPC()

      // Request notification permissions on all platforms
      await this.requestNotificationPermissions()

      app.on('activate', () => {
        // On macOS, show window when app is activated
        this.windowManager.showWindow()
      })
    })

    // Don't quit when all windows are closed (menu bar app behavior)
    app.on('window-all-closed', () => {
      // Keep running in background for menu bar app
    })

    // Handle app termination
    app.on('before-quit', () => {
      this.cleanup()
    })
  }

  // OAuth Provider System Initialization
  /**
   * Initialize OAuth provider system after encryption is ready
   */
  private async initializeOAuthProviderSystem(): Promise<void> {
    try {
      // Initialize OAuth provider system
      this.oauthProviderManager = new OAuthProviderManager(this.CUSTOM_PROTOCOL)
      this.oauthTokenStorage = new OAuthTokenStorage() // Keep for migration
      this.perProviderTokenStorage = new PerProviderTokenStorage()

      // Inject main access token getter for server provider refresh
      this.oauthProviderManager.setMainAccessTokenGetter(() => this.getValidAccessToken())

      // Migrate from old storage format
      await this.migrateTokenStorage()
    }
    catch (error) {
      console.error('❌ Failed to initialize OAuth provider system:', error)
      throw error
    }
  }

  private async initializeGithubService(): Promise<void> {
    this.githubService = await new GithubService()
  }

  /**
   * Migrate tokens from old single-file storage to new per-provider storage
   */
  private async migrateTokenStorage(): Promise<void> {
    try {
      const oldTokens = await this.oauthTokenStorage.getAllTokens()
      if (Object.keys(oldTokens).length > 0) {
        await this.perProviderTokenStorage.migrateFromOldStorage(oldTokens)

        // After successful migration, optionally clear old storage
        // Uncomment the next line if you want to remove the old file after migration
        // await this.oauthTokenStorage.clearAllTokens();
      }
    }
    catch (error) {
      console.error('❌ Error during token storage migration:', error)
    }
  }

  private async initializeStorageDir(): Promise<void> {
    if (!fs.existsSync(this.STORAGE_DIR)) {
      fs.mkdirSync(this.STORAGE_DIR, { mode: 0o700 })
    }
  }

  private async initializeWebSocketKey(): Promise<void> {
    try {
      // Try to load existing key
      if (fs.existsSync(this.WS_KEY_FILE)) {
        const keyData = fs.readFileSync(this.WS_KEY_FILE, 'utf8')
        const parsedData = JSON.parse(keyData)

        // Validate key format and age (regenerate if older than 30 days)
        if (parsedData.key && parsedData.createdAt) {
          const keyAge = Date.now() - parsedData.createdAt
          const maxAge = 30 * 24 * 60 * 60 * 1000 // 30 days

          if (keyAge < maxAge) {
            this.wsConnectionKey = parsedData.key
            return
          }
        }
      }

      // Generate new key if none exists or is expired
      await this.generateNewWebSocketKey()
    }
    catch (error) {
      console.error('❌ Error initializing WebSocket key:', error)
      // Fallback: generate new key
      await this.generateNewWebSocketKey()
    }
  }

  private async generateNewWebSocketKey(): Promise<void> {
    try {
      // Generate a secure random key
      this.wsConnectionKey = crypto.randomBytes(32).toString('hex')

      // Store key with metadata
      const keyData = {
        key: this.wsConnectionKey,
        createdAt: Date.now(),
        version: '1.0',
      }

      // Write to file with restricted permissions
      fs.writeFileSync(this.WS_KEY_FILE, JSON.stringify(keyData, null, 2), { mode: 0o600 })

      // Notify UI if window exists
      this.windowManager.sendMessage('ws-key-generated', {
        key: this.wsConnectionKey,
        createdAt: keyData.createdAt,
      })
    }
    catch (error) {
      console.error('❌ Error generating WebSocket key:', error)
      throw error
    }
  }

  private getWebSocketConnectionUrl(): string {
    if (!this.wsConnectionKey) {
      throw new Error('WebSocket connection key not initialized')
    }
    return `ws://127.0.0.1:${this.WS_PORT}?key=${this.wsConnectionKey}`
  }

  private validateWebSocketKey(providedKey: string): boolean {
    return this.wsConnectionKey === providedKey
  }

  // Encryption Key Management Methods
  private async initializeEncryptionKey(): Promise<void> {
    try {
      // Priority 1: Check if environment variable is set
      if (process.env.ENCRYPTION_KEY) {
        const envKey = Buffer.from(process.env.ENCRYPTION_KEY, 'hex')
        if (envKey.length === 32) {
          this.encryptionKey = process.env.ENCRYPTION_KEY
          return
        }
        else {
          console.warn('⚠️ ENCRYPTION_KEY environment variable is not 32 bytes, falling back to generated key')
        }
      }

      // Priority 2: Try to load existing generated key
      if (fs.existsSync(this.ENCRYPTION_KEY_FILE)) {
        const keyData = fs.readFileSync(this.ENCRYPTION_KEY_FILE, 'utf8')
        const parsedData = JSON.parse(keyData)

        // Validate key format and age (regenerate if older than 365 days)
        if (parsedData.key && parsedData.createdAt) {
          const keyAge = Date.now() - parsedData.createdAt
          const maxAge = 365 * 24 * 60 * 60 * 1000 // 365 days

          if (keyAge < maxAge) {
            this.encryptionKey = parsedData.key
            return
          }
        }
      }

      // Priority 3: Generate new key if none exists or is expired
      await this.generateNewEncryptionKey()
    }
    catch (error) {
      console.error('❌ Error initializing encryption key:', error)
      // Fallback: generate new key
      await this.generateNewEncryptionKey()
    }
  }

  private async generateNewEncryptionKey(): Promise<void> {
    try {
      // Generate a secure random key
      this.encryptionKey = crypto.randomBytes(32).toString('hex')

      // Store key with metadata
      const keyData = {
        key: this.encryptionKey,
        createdAt: Date.now(),
        version: '1.0',
        source: 'generated',
      }

      // Write to file with restricted permissions
      fs.writeFileSync(this.ENCRYPTION_KEY_FILE, JSON.stringify(keyData, null, 2), { mode: 0o600 })

      // Notify UI if window exists
      this.windowManager.sendMessage('encryption-key-generated', {
        key: this.encryptionKey,
        createdAt: keyData.createdAt,
        source: keyData.source,
      })
    }
    catch (error) {
      console.error('❌ Error generating encryption key:', error)
      throw error
    }
  }

  private getEncryptionKeyInfo(): { key: string | null, createdAt: number | null, keyFile: string, source: 'environment' | 'generated' | null } {
    let createdAt: number | null = null
    let source: 'environment' | 'generated' | null = null

    // Check if using environment variable
    if (process.env.ENCRYPTION_KEY && this.encryptionKey === process.env.ENCRYPTION_KEY) {
      source = 'environment'
    }
    else {
      source = 'generated'
      try {
        if (fs.existsSync(this.ENCRYPTION_KEY_FILE)) {
          const keyData = fs.readFileSync(this.ENCRYPTION_KEY_FILE, 'utf8')
          const parsedData = JSON.parse(keyData)
          createdAt = parsedData.createdAt
        }
      }
      catch (error) {
        console.error('Error reading encryption key file:', error)
      }
    }

    return {
      key: this.encryptionKey,
      createdAt,
      keyFile: this.ENCRYPTION_KEY_FILE,
      source,
    }
  }

  public getActiveEncryptionKey(): string | null {
    return this.encryptionKey
  }

  // Settings Management Methods
  private async initializeSettings(): Promise<void> {
    try {
      // Try to load existing settings
      if (fs.existsSync(this.SETTINGS_FILE)) {
        const settingsData = fs.readFileSync(this.SETTINGS_FILE, 'utf8')
        const parsedData = JSON.parse(settingsData)

        // Apply loaded settings
        if (typeof parsedData.showNotifications === 'boolean') {
          this.showNotifications = parsedData.showNotifications
        }
        if (typeof parsedData.automaticCodeApproval === 'string'
          && ['never', 'low', 'medium', 'high'].includes(parsedData.automaticCodeApproval)) {
          this.automaticCodeApproval = parsedData.automaticCodeApproval as 'never' | 'low' | 'medium' | 'high'
        }
        if (typeof parsedData.automaticResponseApproval === 'boolean') {
          this.automaticResponseApproval = parsedData.automaticResponseApproval
        }
      }
    }
    catch (error) {
      console.error('❌ Error initializing settings:', error)
      // Use defaults if settings file is corrupted
      this.showNotifications = true
      this.automaticCodeApproval = 'never'
      this.automaticResponseApproval = false
    }
  }

  private async saveSettings(): Promise<void> {
    try {
      const settingsData = {
        showNotifications: this.showNotifications,
        automaticCodeApproval: this.automaticCodeApproval,
        automaticResponseApproval: this.automaticResponseApproval,
        version: '1.0',
        updatedAt: Date.now(),
      }

      // Write to file with restricted permissions
      fs.writeFileSync(this.SETTINGS_FILE, JSON.stringify(settingsData, null, 2), { mode: 0o600 })
    }
    catch (error) {
      console.error('❌ Error saving settings:', error)
      throw error
    }
  }

  private getSettingsInfo(): { showNotifications: boolean, automaticCodeApproval: 'never' | 'low' | 'medium' | 'high', automaticResponseApproval: boolean, settingsFile: string, updatedAt: number | null } {
    let updatedAt: number | null = null

    try {
      if (fs.existsSync(this.SETTINGS_FILE)) {
        const settingsData = fs.readFileSync(this.SETTINGS_FILE, 'utf8')
        const parsedData = JSON.parse(settingsData)
        updatedAt = parsedData.updatedAt
      }
    }
    catch (error) {
      console.error('Error reading settings file:', error)
    }

    return {
      showNotifications: this.showNotifications,
      automaticCodeApproval: this.automaticCodeApproval,
      automaticResponseApproval: this.automaticResponseApproval,
      settingsFile: this.SETTINGS_FILE,
      updatedAt,
    }
  }

  private checkForUpdates(): void {
    if (process.platform === 'darwin' || process.platform === 'win32') {
      autoUpdater.checkForUpdates()
      // Show a notification that we're checking
      const notification = new Notification({
        title: 'Checking for Updates',
        body: `Looking for new versions... current version: ${app.getVersion()}`,
      })
      notification.show()
    }
    else {
      const notification = new Notification({
        title: 'Updates Not Supported',
        body: 'Automatic updates are only available on macOS and Windows.',
      })
      notification.show()
    }
  }

  private installUpdate(): void {
    autoUpdater.quitAndInstall()
  }

  private setupApplicationMenu(): void {
    const template: Electron.MenuItemConstructorOptions[] = []

    // macOS has a different menu structure
    if (process.platform === 'darwin') {
      template.push({
        label: app.getName(),
        submenu: [
          { role: 'about' },
          { type: 'separator' },
          {
            label: 'Check for Updates...',
            click: () => this.checkForUpdates(),
          },
          {
            label: 'Install Update',
            click: () => this.installUpdate(),
          },
          { type: 'separator' },
          { role: 'services', submenu: [] },
          { type: 'separator' },
          { role: 'hide' },
          { role: 'hideOthers' },
          { role: 'unhide' },
          { type: 'separator' },
          { role: 'quit' },
        ],
      })
    }

    // Edit menu
    template.push({
      label: 'Edit',
      submenu: [
        { role: 'undo' },
        { role: 'redo' },
        { type: 'separator' },
        { role: 'cut' },
        { role: 'copy' },
        { role: 'paste' },
        { role: 'pasteAndMatchStyle' },
        { role: 'delete' },
        { role: 'selectAll' },
      ],
    })

    // View menu
    template.push({
      label: 'View',
      submenu: [
        { role: 'reload' },
        { role: 'forceReload' },
        { role: 'toggleDevTools' },
        { type: 'separator' },
        { role: 'resetZoom' },
        { role: 'zoomIn' },
        { role: 'zoomOut' },
        { type: 'separator' },
        { role: 'togglefullscreen' },
      ],
    })

    // Window menu
    template.push({
      role: 'window',
      submenu: [
        { role: 'minimize' },
        { role: 'close' },
        ...(process.platform === 'darwin'
          ? [
              { type: 'separator' as const },
              { role: 'front' as const },
              { type: 'separator' as const },
              { role: 'window' as const },
            ]
          : []),
      ],
    })

    // Help menu
    template.push({
      role: 'help',
      submenu: [
        {
          label: 'Learn More',
          click: async () => {
            await shell.openExternal('https://keyboard.dev')
          },
        },
        ...(process.platform !== 'darwin'
          ? [
              { type: 'separator' as const },
              {
                label: 'Check for Updates...',
                click: () => this.checkForUpdates(),
              },
            ]
          : []),
      ],
    })

    const menu = Menu.buildFromTemplate(template)
    Menu.setApplicationMenu(menu)
  }

  private async getVersionInstallTimestamp(): Promise<number | null> {
    try {
      const currentVersion = app.getVersion()

      if (fs.existsSync(this.VERSION_TIMESTAMP_FILE)) {
        const data = JSON.parse(fs.readFileSync(this.VERSION_TIMESTAMP_FILE, 'utf8'))

        if (data.version === currentVersion && data.timestamp) {
          return data.timestamp
        }
      }

      // If no timestamp exists for current version, create one
      const timestamp = Date.now()
      fs.writeFileSync(this.VERSION_TIMESTAMP_FILE, JSON.stringify({
        version: currentVersion,
        timestamp: timestamp,
        // Also store human-readable date for debugging
        date: new Date(timestamp).toISOString(),
      }, null, 2))

      return timestamp
    }
    catch (error) {
      console.error('Failed to get version install timestamp:', error)
      return null
    }
  }

  public async getCurrentVersionInstallDate(): Promise<Date | null> {
    const timestamp = await this.getVersionInstallTimestamp()
    return timestamp ? new Date(timestamp) : null
  }

  private async checkOnboardingCompleted(): Promise<boolean> {
    try {
      return fs.existsSync(this.ONBOARDING_COMPLETED_FILE)
    } catch (error) {
      console.error('Failed to check onboarding completion:', error)
      return false
    }
  }

  private async markOnboardingCompleted(): Promise<void> {
    try {
      // Ensure storage directory exists
      if (!fs.existsSync(this.STORAGE_DIR)) {
        fs.mkdirSync(this.STORAGE_DIR, { recursive: true })
      }
      
      // Create completion file with timestamp
      const completionData = {
        completed: true,
        timestamp: Date.now()
      }
      
      fs.writeFileSync(this.ONBOARDING_COMPLETED_FILE, JSON.stringify(completionData, null, 2), { mode: 0o600 })
    } catch (error) {
      console.error('Failed to mark onboarding as completed:', error)
      throw error
    }
  }

  private generatePKCE(): PKCEParams {
    const codeVerifier = crypto.randomBytes(32).toString('base64url')
    const codeChallenge = crypto
      .createHash('sha256')
      .update(codeVerifier)
      .digest('base64url')
    const state = crypto.randomBytes(16).toString('hex')

    return { codeVerifier, codeChallenge, state }
  }

  // New OAuth provider methods
  private async startProviderOAuthFlow(providerId: string): Promise<void> {
    try {
      const provider = await this.oauthProviderManager.getProvider(providerId)
      if (!provider) {
        throw new Error(`Provider ${providerId} not found`)
      }

      if (!provider.clientId) {
        throw new Error(`Provider ${providerId} is not configured (missing client ID)`)
      }

      // Generate PKCE parameters
      this.currentProviderPKCE = this.oauthProviderManager.generatePKCE(providerId)

      // Start HTTP server to handle OAuth callback
      await this.oauthHttpServer.startServer((callbackData: OAuthCallbackData) => {
        this.handleOAuthHttpCallback(callbackData)
      })

      // Build authorization URL
      const authUrl = await this.oauthProviderManager.buildAuthorizationUrl(providerId, this.currentProviderPKCE)

      // Open browser for user authentication
      await shell.openExternal(authUrl)
    }
    catch (error) {
      console.error(`❌ OAuth flow error for ${providerId}:`, error)
      await this.notifyProviderAuthError(providerId, 'Failed to start authentication')
      this.oauthHttpServer.stopServer() // Clean up on error
      throw error
    }
  }

  private async handleProviderOAuthCallback(url: string): Promise<void> {
    try {
      const urlObj = new URL(url)
      const code = urlObj.searchParams.get('code')
      const state = urlObj.searchParams.get('state')
      const error = urlObj.searchParams.get('error')

      if (error) {
        throw new Error(`OAuth error: ${error} - ${urlObj.searchParams.get('error_description')}`)
      }

      if (!code || !state) {
        throw new Error('Missing authorization code or state')
      }

      if (!this.currentProviderPKCE || state !== this.currentProviderPKCE.state) {
        throw new Error('State mismatch - potential CSRF attack')
      }

      // Exchange code for tokens
      await this.exchangeProviderCodeForTokens(this.currentProviderPKCE.providerId, code, this.currentProviderPKCE)
    }
    catch (error) {
      console.error('❌ Provider OAuth callback error:', error)
      const providerId = this.currentProviderPKCE?.providerId || 'unknown'
      await this.notifyProviderAuthError(providerId, `Authentication failed: ${error instanceof Error ? error.message : 'Unknown error'}`)
    }
  }

  // Server provider OAuth flow
  private async startServerProviderOAuthFlow(serverId: string, provider: string): Promise<void> {
    try {
      const server = await this.oauthProviderManager.getServerProvider(serverId)
      if (!server) {
        throw new Error(`Server provider ${serverId} not found`)
      }

      // Generate state for the flow
      const state = crypto.randomBytes(16).toString('hex')

      // Start HTTP server to handle OAuth callback
      await this.oauthHttpServer.startServer((callbackData: OAuthCallbackData) => {
        this.handleServerOAuthHttpCallback(callbackData, serverId, provider)
      })

      // Fetch authorization URL from server
      const accessToken = await this.getValidAccessToken()
      const { authUrl, sessionId } = await this.oauthProviderManager.fetchServerAuthorizationUrl(
        serverId,
        provider,
        state,
        accessToken || undefined,
      )

      // Store session info for callback
      this.currentProviderPKCE = {
        codeVerifier: '',
        codeChallenge: '',
        state: state,
        providerId: provider, // Use just the provider name (e.g., "google")
        sessionId: sessionId,
      }

      // Open browser for user authentication
      await shell.openExternal(authUrl)
    }
    catch (error) {
      console.error(`❌ Server OAuth flow error for ${serverId}/${provider}:`, error)
      this.notifyProviderAuthError(provider, 'Failed to start authentication')
      this.oauthHttpServer.stopServer() // Clean up on error
    }
  }

  private async fetchOnboardingGithubProvider(): Promise<void> {
    const provider = 'onboarding'

    const response = await fetch(`https://api.keyboard.dev/auth/keyboard_github/onboarding`)
    const data = await response.json() as OnboardingGitHubResponse
    const sessionId = data.session_id
    const authUrl = data.authorization_url
    const state = data.state
    this.currentProviderPKCE = {
      codeVerifier: '',
      codeChallenge: '',
      state: state,
      providerId: provider, // Use just the provider name (e.g., "google")
      sessionId: sessionId,
    }
    await this.oauthHttpServer.startServer((callbackData: OAuthCallbackData) => {
      this.handleServerOAuthHttpCallback(callbackData, 'onboarding', provider)
    })
    if (!authUrl) throw new Error('No authorization URL found')
    await shell.openExternal(authUrl)
  }

  private async handleServerOAuthHttpCallback(
    callbackData: OAuthCallbackData,
    serverId: string,
    provider: string,
  ): Promise<void> {
    try {
      console.log('handleServerOAuthHttpCallback', callbackData, serverId, provider)
      if (callbackData.error) {
        throw new Error(`OAuth error: ${callbackData.error} - ${callbackData.error_description || ''}`)
      }

      if (!callbackData.code || !callbackData.state) {
        throw new Error('Missing authorization code or state')
      }

      if (!this.currentProviderPKCE) {
        throw new Error('No session data stored - possible callback timeout')
      }

      if (callbackData.state !== this.currentProviderPKCE.state) {
        console.error('❌ State mismatch:', {
          received: callbackData.state,
          expected: this.currentProviderPKCE.state,
        })
        throw new Error('State mismatch - potential security issue')
      }

      // Exchange code for tokens using server
      const accessToken = await this.getValidAccessToken()
      const tokens = await this.oauthProviderManager.exchangeServerCodeForTokens(
        serverId,
        provider,
        callbackData.code,
        callbackData.state,
        this.currentProviderPKCE.sessionId!,
        accessToken || undefined,
      )
      // Store tokens securely
      await this.perProviderTokenStorage.storeTokens(tokens)
      if (provider === 'onboarding') {
        await this.perProviderTokenStorage.saveOnboardingTokens(tokens)
        await this.githubService.initializeToken()
        await this.githubService.createFork('keyboard-dev', 'codespace-executor')
        await this.githubService.createFork('keyboard-dev', 'app-creator')
      }

      this.currentProviderPKCE = null

      // Notify the renderer process
      const providerConfig = await this.oauthProviderManager.getProvider(provider)
      this.windowManager.sendMessage('provider-auth-success', {
        providerId: tokens.providerId,
        providerName: providerConfig?.name || provider,
        user: tokens.user,
        authenticated: true,
      })

      // Show the window after successful authentication
      this.windowManager.showWindow()

      // Show success notification
      this.showNotification({
        id: `auth-success-${tokens.providerId}`,
        title: `Server OAuth Authentication Successful`,
        body: `Successfully connected to ${serverId} (${provider})${tokens.user ? ` as ${tokens.user.name || tokens.user.email}` : ''}`,
        timestamp: Date.now(),
        priority: 'normal',
      })
    }
    catch (error) {
      console.error(`❌ Server OAuth callback error for ${serverId}/${provider}:`, error)
      this.notifyProviderAuthError(provider, `Authentication failed: ${error instanceof Error ? error.message : 'Unknown error'}`)
    }
  }

  private async handleOAuthHttpCallback(callbackData: OAuthCallbackData): Promise<void> {
    try {
      if (callbackData.error) {
        throw new Error(`OAuth error: ${callbackData.error} - ${callbackData.error_description || ''}`)
      }

      if (!callbackData.code || !callbackData.state) {
        throw new Error('Missing authorization code or state')
      }

      if (!this.currentProviderPKCE) {
        throw new Error('No PKCE parameters stored - possible callback timeout or duplicate callback')
      }

      if (callbackData.state !== this.currentProviderPKCE.state) {
        console.error('❌ State mismatch details:', {
          received: callbackData.state,
          expected: this.currentProviderPKCE.state,
          providerId: this.currentProviderPKCE.providerId,
        })
        throw new Error('State mismatch - potential CSRF attack')
      }

      // Exchange code for tokens
      await this.exchangeProviderCodeForTokens(this.currentProviderPKCE.providerId, callbackData.code, this.currentProviderPKCE)
    }
    catch (error) {
      console.error('❌ OAuth HTTP callback error:', error)
      const providerId = this.currentProviderPKCE?.providerId || 'unknown'
      this.notifyProviderAuthError(providerId, `Authentication failed: ${error instanceof Error ? error.message : 'Unknown error'}`)
    }
  }

  private async exchangeProviderCodeForTokens(providerId: string, code: string, pkceParams: NewPKCEParams): Promise<void> {
    try {
      // Exchange code for tokens using provider manager
      const tokens = await this.oauthProviderManager.exchangeCodeForTokens(providerId, code, pkceParams)

      // Store tokens securely
      await this.perProviderTokenStorage.storeTokens(tokens)

      // Clear PKCE data
      this.currentProviderPKCE = null

      // Get provider info for notifications
      const provider = await this.oauthProviderManager.getProvider(providerId)
      const providerName = provider?.name || providerId

      // Notify the renderer process
      this.windowManager.sendMessage('provider-auth-success', {
        providerId: providerId,
        providerName: providerName,
        user: tokens.user,
        authenticated: true,
      })

      // Show the window after successful authentication
      this.windowManager.showWindow()

      // Show success notification
      this.showNotification({
        id: `auth-success-${providerId}`,
        title: `${providerName} Authentication Successful`,
        body: `Successfully connected to ${providerName}${tokens.user ? ` as ${tokens.user.name || tokens.user.email}` : ''}`,
        timestamp: Date.now(),
        priority: 'normal',
      })
    }
    catch (error) {
      console.error(`❌ Token exchange error for ${providerId}:`, error)
      await this.notifyProviderAuthError(providerId, `Token exchange failed: ${error instanceof Error ? error.message : 'Unknown error'}`)
    }
  }

  private async refreshProviderTokens(providerId: string, refreshToken: string): Promise<ProviderTokens> {
    return await this.oauthProviderManager.refreshTokens(providerId, refreshToken)
  }

  private async getValidProviderAccessToken(providerId: string): Promise<string | null> {
    return await this.perProviderTokenStorage.getValidAccessToken(
      providerId,
      this.refreshProviderTokens.bind(this),
    )
  }

  private async notifyProviderAuthError(providerId: string, message: string): Promise<void> {
    console.error(`🔐 Auth Error for ${providerId}:`, message)

    this.windowManager.sendMessage('provider-auth-error', {
      providerId,
      message,
    })

    const provider = await this.oauthProviderManager.getProvider(providerId)
    const providerName = provider?.name || providerId

    this.showNotification({
      id: `auth-error-${providerId}`,
      title: `${providerName} Authentication Error`,
      body: message,
      timestamp: Date.now(),
      priority: 'high',
    })
  }

  private async logoutProvider(providerId: string): Promise<void> {
    await this.perProviderTokenStorage.removeTokens(providerId)
    this.windowManager.sendMessage('provider-auth-logout', { providerId })
  }

  private async startOAuthFlow(): Promise<void> {
    try {
      // Generate PKCE parameters
      this.currentPKCE = this.generatePKCE()

      // Get authorization URL from server
      const params = new URLSearchParams({
        redirect_uri: `${this.CUSTOM_PROTOCOL}://callback`,
        state: this.currentPKCE.state,
        code_challenge: this.currentPKCE.codeChallenge,
        code_challenge_method: 'S256',
      })

      const response = await fetch(`${this.OAUTH_SERVER_URL}/oauth/authorize?${params}`)

      if (!response.ok) {
        throw new Error(`Failed to get authorization URL: ${response.statusText}`)
      }

      const data = await response.json() as AuthorizeResponse

      // Open browser for user authentication
      await shell.openExternal(data.authorization_url)
    }
    catch (error) {
      console.error('❌ OAuth flow error:', error)
      this.notifyAuthError('Failed to start authentication')
    }
  }

  private async handleOAuthCallback(url: string): Promise<void> {
    try {
      const urlObj = new URL(url)
      const code = urlObj.searchParams.get('code')
      const state = urlObj.searchParams.get('state')
      const error = urlObj.searchParams.get('error')

      if (error) {
        throw new Error(`OAuth error: ${error} - ${urlObj.searchParams.get('error_description')}`)
      }

      if (!code || !state) {
        throw new Error('Missing authorization code or state')
      }

      if (!this.currentPKCE || state !== this.currentPKCE.state) {
        throw new Error('State mismatch - potential CSRF attack')
      }

      // Exchange code for tokens
      await this.exchangeCodeForTokens(code)
    }
    catch (error) {
      console.error('❌ OAuth callback error:', error)
      this.notifyAuthError(`Authentication failed: ${error instanceof Error ? error.message : 'Unknown error'}`)
    }
  }

  private async exchangeCodeForTokens(code: string): Promise<void> {
    try {
      if (!this.currentPKCE) {
        throw new Error('No PKCE parameters available')
      }

      const response = await fetch(`${this.OAUTH_SERVER_URL}/oauth/token`, {
        method: 'POST',
        headers: {
          'Content-Type': 'application/json',
        },
        body: JSON.stringify({
          code: code,
          redirect_uri: `${this.CUSTOM_PROTOCOL}://callback`,
          code_verifier: this.currentPKCE.codeVerifier,
          grant_type: 'authorization_code',
        }),
      })

      if (!response.ok) {
        const errorData = await response.json().catch(() => ({})) as ErrorResponse
        throw new Error(`Token exchange failed: ${errorData.error_description || response.statusText}`)
      }

      const tokens = await response.json() as TokenResponse
      // Calculate expiration time and create AuthTokens object
      const authTokens: AuthTokens = {
        ...tokens,
        expires_at: Date.now() + (tokens.expires_in * 1000),
      }

      this.authTokens = authTokens
      this.currentPKCE = null // Clear PKCE data

      // Notify the renderer process
      this.windowManager.sendMessage('auth-success', {
        user: tokens.user,
        authenticated: true,
      })

      // Show the window after successful authentication
      this.windowManager.showWindow()

      // Show success notification
      this.showNotification({
        id: 'auth-success',
        title: 'Authentication Successful',
        body: `Welcome back, ${tokens.user.firstName || tokens.user.email}!`,
        timestamp: Date.now(),
        priority: 'normal',
      })
    }
    catch (error) {
      console.error('❌ Token exchange error:', error)
      this.notifyAuthError(`Token exchange failed: ${error instanceof Error ? error.message : 'Unknown error'}`)
    }
  }

  private async refreshTokens(): Promise<boolean> {
    try {
      if (!this.authTokens?.refresh_token) {
        return false
      }

      const response = await fetch(`${this.OAUTH_SERVER_URL}/oauth/refresh`, {
        method: 'POST',
        headers: {
          'Content-Type': 'application/json',
        },
        body: JSON.stringify({
          refresh_token: this.authTokens.refresh_token,
          grant_type: 'refresh_token',
        }),
      })

      if (!response.ok) {
        console.error('❌ Token refresh failed:', response.statusText)
        return false
      }

      const tokens = await response.json() as TokenResponse

      // Update tokens
      this.authTokens = {
        ...this.authTokens,
        access_token: tokens.access_token,
        refresh_token: tokens.refresh_token,
        expires_in: tokens.expires_in,
        expires_at: Date.now() + (tokens.expires_in * 1000),
      }

      return true
    }
    catch (error) {
      console.error('❌ Token refresh error:', error)
      return false
    }
  }

  private async getValidAccessToken(): Promise<string | null> {
    if (!this.authTokens) {
      return null
    }

    // Check if token is expired (with 5 minute buffer)
    const bufferTime = 5 * 60 * 1000 // 5 minutes
    if (Date.now() >= (this.authTokens.expires_at - bufferTime)) {
      const refreshed = await this.refreshTokens()
      if (!refreshed) {
        this.authTokens = null
        return null
      }
    }

    return this.authTokens.access_token
  }

  private notifyAuthError(message: string): void {
    console.error('🔐 Auth Error:', message)

    this.windowManager.sendMessage('auth-error', { message })

    this.showNotification({
      id: 'auth-error',
      title: 'Authentication Error',
      body: message,
      timestamp: Date.now(),
      priority: 'high',
    })
  }

  private logout(): void {
    this.authTokens = null
    this.currentPKCE = null

    this.windowManager.sendMessage('auth-logout')
  }

  private setupWebSocketServer(): void {
    this.wsServer = new WebSocket.Server({
      port: this.WS_PORT,
      host: '127.0.0.1', // Localhost only for security
      verifyClient: (info: WebSocketVerifyInfo) => {
        try {
          // Extract key from query parameters
          const url = new URL(info.req.url!, `ws://127.0.0.1:${this.WS_PORT}`)
          const providedKey = url.searchParams.get('key')

          // Validate connection is from localhost
          const remoteAddress = info.req.connection.remoteAddress
          const isLocalhost = remoteAddress === '127.0.0.1'
            || remoteAddress === '::1'
            || remoteAddress === '::ffff:127.0.0.1'

          if (!isLocalhost) {
            return false
          }

          // Validate key
          if (!providedKey || !this.validateWebSocketKey(providedKey)) {
            return false
          }

          return true
        }
        catch (error) {
          console.error('❌ Error validating WebSocket connection:', error)
          return false
        }
      },
    })

    this.wsServer.on('connection', (ws: WebSocket) => {
      ws.on('message', async (data: WebSocket.Data) => {
        try {
          const message = JSON.parse(data.toString())

          // Handle token request (legacy OAuth)
          if (message.type === 'request-token') {
            const token = await this.getValidAccessToken()

            const tokenResponse = {
              type: 'auth-token',
              token: token || (this.SKIP_AUTH ? 'test-token' : null),
              timestamp: Date.now(),
              requestId: message.requestId, // Echo back request ID if provided
              authenticated: !!token || this.SKIP_AUTH,
              user: token ? this.authTokens?.user : (this.SKIP_AUTH ? { email: 'test@example.com', firstName: 'Test' } : null),
            }

            ws.send(JSON.stringify(tokenResponse))
            return
          }

          // Handle provider token request (new OAuth provider system)
          if (message.type === 'request-provider-token') {
            const { providerId } = message

            if (!providerId) {
              ws.send(JSON.stringify({
                type: 'provider-auth-token',
                error: 'Provider ID is required',
                timestamp: Date.now(),
                requestId: message.requestId,
              }))
              return
            }

            try {
              const token = await this.getValidProviderAccessToken(providerId.toLowerCase())
              const providerStatus = await this.perProviderTokenStorage.getProviderStatus()
              const providerInfo = providerStatus[providerId]
              const provider = await this.oauthProviderManager.getProvider(providerId)

              const tokenResponse = {
                type: 'provider-auth-token',
                providerId: providerId,
                token: token,
                timestamp: Date.now(),
                requestId: message.requestId,
                authenticated: !!token || this.SKIP_AUTH,
                user: providerInfo?.user || (this.SKIP_AUTH ? { email: 'test@example.com', firstName: 'Test Provider' } : null),
                providerName: provider?.name || providerId,
              }

              ws.send(JSON.stringify(tokenResponse))
            }
            catch (error) {
              ws.send(JSON.stringify({
                type: 'provider-auth-token',
                providerId: providerId,
                error: `Failed to get token: ${error instanceof Error ? error.message : 'Unknown error'}`,
                timestamp: Date.now(),
                requestId: message.requestId,
              }))
            }
            return
          }

          // Handle provider status request
          if (message.type === 'request-provider-status') {
            try {
              const providerStatus = await this.perProviderTokenStorage.getProviderStatus()

              // Check ALL stored provider tokens (both direct and server provider tokens)
              const tokensAvailable = Object.entries(providerStatus)
                .filter(([, status]) => status?.authenticated)
                .map(([providerId]) => `KEYBOARD_PROVIDER_USER_TOKEN_FOR_${providerId.toUpperCase()}`)

              const statusResponse = {
                type: 'user-tokens-available',
                tokensAvailable: tokensAvailable,
                timestamp: Date.now(),
                requestId: message.requestId,
              }

              ws.send(JSON.stringify(statusResponse))
            }
            catch (error) {
              ws.send(JSON.stringify({
                type: 'user-tokens-available',
                error: `Failed to get provider status: ${error instanceof Error ? error.message : 'Unknown error'}`,
                timestamp: Date.now(),
                requestId: message.requestId,
              }))
            }
            return
          }

          // Handle collection share request
          if (message.type === 'collection-share-request') {
            this.handleCollectionShareRequest(message)
            return
          }

          // Handle regular messages
          this.handleIncomingMessage(message)
        }
        catch (error) {
          console.error('Error parsing message:', error)
        }
      })

      ws.on('close', () => {
      })
    })
  }

  private handleCollectionShareRequest(message: WebSocketMessage): void {
    const collectionRequest = message.data as CollectionRequest
    // Create a share message for the request
    const shareMessage: ShareMessage = {
      id: message.id || crypto.randomBytes(16).toString('hex'),
      type: 'collection-share',
      title: 'Collection Share Request',
      body: `share request for "${collectionRequest.title}"`,
      timestamp: Date.now(),
      priority: 'high',
      status: 'pending',
      requiresResponse: true,
      collectionRequest: collectionRequest,
    }

    // Show desktop notification
    this.showShareNotification(shareMessage)

    // Store the share message
    this.shareMessages.push(shareMessage)

    // Update pending count (include share messages)
    this.pendingCount = this.messages.filter(m => m.status === 'pending' || !m.status).length
      + this.shareMessages.filter(m => m.status === 'pending' || !m.status).length
    this.trayManager.updateTrayIcon()

    // Send to renderer via collection-share-request event
    this.windowManager.sendMessage('collection-share-request', shareMessage)

    // Auto-show window for share requests
    this.windowManager.showWindow()
  }

  private handleIncomingMessage(message: Message): void {
    // Add timestamp if not provided
    if (!message.timestamp) {
      message.timestamp = Date.now()
    }

    // Set default status if not provided
    if (!message.status) {
      message.status = 'pending'
    }

    // Show desktop notification
    this.showNotification(message)

    // Store the message
    this.messages.push(message)

    switch (message.title) {
      case 'Security Evaluation Request': {
        const { risk_level } = message
        if (!risk_level) break

        const riskLevelIndex = this.CODE_APPROVAL_ORDER.indexOf(risk_level)
        const automaticCodeApprovalIndex = this.CODE_APPROVAL_ORDER.indexOf(this.automaticCodeApproval)
        if (riskLevelIndex <= automaticCodeApprovalIndex) {
          message.status = 'approved'
        }

        break
      }

      case 'code response approval': {
        const { codespaceResponse } = message
        if (!codespaceResponse) break

        const { data: codespaceResponseData } = codespaceResponse
        const { stderr } = codespaceResponseData
        if (!stderr && this.automaticResponseApproval) {
          message.status = 'approved'
        }

        break
      }
    }

    if (message.status === 'approved') {
      this.handleApproveMessage(message)
    }

    // Update pending count
    this.pendingCount = this.messages.filter(m => m.status === 'pending' || !m.status).length
    this.trayManager.updateTrayIcon()

    // Send to renderer via websocket-message event
    this.windowManager.sendMessage('websocket-message', message)

    // Auto-show window for high priority messages
    this.windowManager.showWindow()
    // if (message.priority === 'high') {
    //   this.windowManager.showWindow()
    // }
  }

  private showNotification(message: Message): void {
    if (!Notification.isSupported() || !this.showNotifications) {
      return
    }

    try {
      const assetsPath = getAssetsPath()
      const iconPath = path.join(assetsPath, 'keyboard-dock.png')

      const notification = new Notification({
        title: message.title,
        body: message.body,
        urgency: message.priority === 'high' ? 'critical' : 'normal',
        icon: iconPath,
      })

      notification.on('click', () => {
        this.openMessageWindow(message)
      })

      notification.show()
    }
    catch (error) {
      console.error('❌ Error showing notification:', error)
    }
  }

  private showShareNotification(shareMessage: ShareMessage): void {
    if (!Notification.isSupported() || !this.showNotifications) {
      return
    }

    try {
      const notification = new Notification({
        title: shareMessage.title,
        body: shareMessage.body,
        urgency: shareMessage.priority === 'high' ? 'critical' : 'normal',
      })

      notification.on('click', () => {
        this.windowManager.showWindow()
        // Send share message data to renderer
        this.windowManager.sendMessage('show-share-message', shareMessage)
      })

      notification.show()
    }
    catch (error) {
      console.error('❌ Error showing share notification:', error)
    }
  }

  private async requestNotificationPermissions(): Promise<void> {
    // try {
    //   // On macOS, we can use the system notification request
    //   if (Notification.isSupported()) {
    //   }
    //   else {
    //   }
    // }
    // catch (error) {
    //   console.error('❌ Error requesting notification permissions:', error)
    // }
  }

  private openMessageWindow(message?: Message): void {
    this.windowManager.showWindow()

    // Send message data to renderer if specific message was clicked
    if (message) {
      this.windowManager.showMessage(message)
    }
  }

  private clearAllMessages(): void {
    this.messages = []
    this.pendingCount = 0
    this.trayManager.updateTrayIcon()

    // Notify renderer
    this.windowManager.sendMessage('messages-cleared')
  }

  private setupIPC(): void {
    // OAuth-related IPC handlers (Legacy)
    ipcMain.handle('start-oauth', async (): Promise<void> => {
      await this.startOAuthFlow()
    })

    ipcMain.handle('get-auth-status', (): { authenticated: boolean, user?: AuthUser } => {
      return {
        authenticated: !!this.authTokens,
        user: this.authTokens?.user,
      }
    })

    ipcMain.handle('get-version-install-date', async (): Promise<Date | null> => {
      return await this.getCurrentVersionInstallDate()
    })

    ipcMain.handle('logout', (): void => {
      this.logout()
    })

    ipcMain.handle('get-access-token', async (): Promise<string | null> => {
      return await this.getValidAccessToken()
    })

    // New OAuth Provider IPC handlers
    ipcMain.handle('get-available-providers', async (): Promise<OAuthProvider[]> => {
      return await this.oauthProviderManager.getAvailableProviders()
    })

    ipcMain.handle('start-provider-oauth', async (_event, providerId: string): Promise<void> => {
      await this.startProviderOAuthFlow(providerId)
    })

    ipcMain.handle('get-provider-auth-status', async (): Promise<Record<string, unknown>> => {
      return await this.perProviderTokenStorage.getProviderStatus()
    })

    ipcMain.handle('get-provider-access-token', async (_event, providerId: string): Promise<string | null> => {
      return await this.getValidProviderAccessToken(providerId)
    })

    ipcMain.handle('logout-provider', async (_event, providerId: string): Promise<void> => {
      await this.logoutProvider(providerId)
    })

    ipcMain.handle('get-provider-tokens', async (_event, providerId: string): Promise<StoredProviderTokens | null> => {
      return await this.perProviderTokenStorage.getTokens(providerId)
    })

    ipcMain.handle('refresh-provider-tokens', async (_event, providerId: string): Promise<boolean> => {
      try {
        const tokens = await this.perProviderTokenStorage.getTokens(providerId)
        if (!tokens?.refresh_token) {
          return false
        }

        const refreshedTokens = await this.refreshProviderTokens(providerId, tokens.refresh_token)
        await this.perProviderTokenStorage.storeTokens(refreshedTokens)
        return true
      }
      catch (error) {
        console.error(`Failed to refresh tokens for ${providerId}:`, error)
        return false
      }
    })

    ipcMain.handle('clear-all-provider-tokens', async (): Promise<void> => {
      await this.perProviderTokenStorage.clearAllTokens()
    })

    ipcMain.handle('get-oauth-storage-info', (): Record<string, unknown> => {
      return {
        ...this.perProviderTokenStorage.getStorageInfo(),
        providerStorage: this.oauthProviderManager.getProviderStorageInfo(),
      }
    })

    // Manual Provider Management IPC handlers
    ipcMain.handle('get-all-provider-configs', async (): Promise<OAuthProviderConfig[]> => {
      return await this.oauthProviderManager.getAllProviderConfigs()
    })

    ipcMain.handle('save-provider-config', async (_event, config: Omit<OAuthProviderConfig, 'createdAt' | 'updatedAt'>): Promise<void> => {
      await this.oauthProviderManager.saveProviderConfig(config)
    })

    ipcMain.handle('remove-provider-config', async (_event, providerId: string): Promise<void> => {
      await this.oauthProviderManager.removeProviderConfig(providerId)
    })

    ipcMain.handle('get-provider-config', async (_event, providerId: string): Promise<OAuthProviderConfig | null> => {
      const provider = await this.oauthProviderManager.getProvider(providerId)
      if (!provider) return null

      // Get full config including metadata
      const configs = await this.oauthProviderManager.getAllProviderConfigs()
      return configs.find(c => c.id === providerId) || null
    })

    // Server Provider IPC handlers
    ipcMain.handle('add-server-provider', async (_event, server: ServerProvider): Promise<void> => {
      await this.oauthProviderManager.addServerProvider(server)
    })

    ipcMain.handle('remove-server-provider', async (_event, serverId: string): Promise<void> => {
      await this.oauthProviderManager.removeServerProvider(serverId)
    })

    ipcMain.handle('get-server-providers', async (): Promise<ServerProvider[]> => {
      return await this.oauthProviderManager.getServerProviders()
    })

    ipcMain.handle('start-server-provider-oauth', async (_event, serverId: string, provider: string): Promise<void> => {
      await this.startServerProviderOAuthFlow(serverId, provider)
    })

    ipcMain.handle('fetch-onboarding-github-provider', async (): Promise<void> => {
      await this.fetchOnboardingGithubProvider()
    })

    ipcMain.handle('check-onboarding-github-token', async (): Promise<boolean> => {
      return await this.perProviderTokenStorage.checkOnboardingTokenExists()
    })

    ipcMain.handle('clear-onboarding-github-token', async (): Promise<void> => {
      await this.perProviderTokenStorage.clearOnboardingToken()
    })

    ipcMain.handle('check-onboarding-completed', async (): Promise<boolean> => {
      return await this.checkOnboardingCompleted()
    })

    ipcMain.handle('mark-onboarding-completed', async (): Promise<void> => {
      await this.markOnboardingCompleted()
    })

    ipcMain.handle('fetch-server-providers', async (event, serverId: string): Promise<ServerProviderInfo[]> => {
      const accessToken = await this.getValidAccessToken()
      const serverProviders = await this.oauthProviderManager.fetchServerProviders(serverId, accessToken || undefined)
      return serverProviders
    })

    // Handle requests for all messages
    ipcMain.handle('get-messages', (): Message[] => {
      return this.messages
    })

    // Handle requests for share messages
    ipcMain.handle('get-share-messages', (): ShareMessage[] => {
      return this.shareMessages
    })

    // Handle mark as read
    ipcMain.handle('mark-message-read', (_event, messageId: string): void => {
      const message = this.messages.find(msg => msg.id === messageId)
      if (message) {
        message.read = true
      }
    })

    // Handle delete message
    ipcMain.handle('delete-message', (_event, messageId: string): void => {
      this.messages = this.messages.filter(msg => msg.id !== messageId)
      this.pendingCount = this.messages.filter(m => m.status === 'pending' || !m.status).length
      this.trayManager.updateTrayIcon()
    })

    // Handle approve message
    ipcMain.handle('approve-message', (_event, message: Message, feedback?: string): void => {
      return this.handleApproveMessage(message, feedback)
    })

    // Handle approve collection share
    ipcMain.handle('approve-collection-share', (event, messageId: string, updatedRequest: CollectionRequest): void => {
      const shareMessage = this.shareMessages.find(msg => msg.id === messageId)
      if (shareMessage) {
        shareMessage.status = 'approved'
        shareMessage.collectionRequest = updatedRequest

        // Update pending count
        this.pendingCount = this.messages.filter(m => m.status === 'pending' || !m.status).length + this.shareMessages.filter(m => m.status === 'pending' || !m.status).length
        this.trayManager.updateTrayIcon()

        // Send response back through WebSocket
        this.sendCollectionShareResponse(shareMessage, 'approved', updatedRequest)
      }
    })

    // Handle reject collection share
    ipcMain.handle('reject-collection-share', (event, messageId: string): void => {
      const shareMessage = this.shareMessages.find(msg => msg.id === messageId)
      if (shareMessage) {
        shareMessage.status = 'rejected'

        // Update pending count
        this.pendingCount = this.messages.filter(m => m.status === 'pending' || !m.status).length + this.shareMessages.filter(m => m.status === 'pending' || !m.status).length
        this.trayManager.updateTrayIcon()

        // Send response back through WebSocket
        this.sendCollectionShareResponse(shareMessage, 'rejected')
      }
    })

    // Handle reject message
    ipcMain.handle('reject-message', (_event, messageId: string, feedback?: string): void => {
      const message = this.messages.find(msg => msg.id === messageId)
      if (message) {
        message.status = 'rejected'
        message.feedback = feedback

        // Update pending count
        this.pendingCount = this.messages.filter(m => m.status === 'pending' || !m.status).length
        this.trayManager.updateTrayIcon()

        // Send response back through WebSocket if needed
        this.sendWebSocketResponse(message)
      }
    })

    // Handle show all messages
    ipcMain.on('show-messages', (): void => {
      this.windowManager.showWindow()
    })

    // WebSocket key management
    ipcMain.handle('get-ws-connection-key', (): string | null => {
      return this.wsConnectionKey
    })

    ipcMain.handle('get-ws-connection-url', (): string => {
      return this.getWebSocketConnectionUrl()
    })

    ipcMain.handle('regenerate-ws-key', async (): Promise<{ key: string, createdAt: number }> => {
      await this.generateNewWebSocketKey()
      return {
        key: this.wsConnectionKey!,
        createdAt: Date.now(),
      }
    })

    ipcMain.handle('get-ws-key-info', (): { key: string | null, createdAt: number | null, keyFile: string } => {
      let createdAt: number | null = null
      let key: string | null = null
      try {
        if (fs.existsSync(this.WS_KEY_FILE)) {
          const keyData = fs.readFileSync(this.WS_KEY_FILE, 'utf8')
          const parsedData = JSON.parse(keyData)
          createdAt = parsedData.createdAt
          key = parsedData.key
        }
      }
      catch (error) {
        console.error('Error reading key file:', error)
      }

      return {
        key: key,
        createdAt,
        keyFile: this.WS_KEY_FILE,
      }
    })

    // Encryption key management
    ipcMain.handle('get-encryption-key', (): string | null => {
      return this.encryptionKey
    })

    ipcMain.handle('regenerate-encryption-key', async (): Promise<{ key: string, createdAt: number, source: 'environment' | 'generated' | null }> => {
      // Only allow regeneration if not using environment variable
      if (process.env.ENCRYPTION_KEY && this.encryptionKey === process.env.ENCRYPTION_KEY) {
        throw new Error('Cannot regenerate encryption key when using environment variable')
      }

      await this.generateNewEncryptionKey()
      return {
        key: this.encryptionKey!,
        createdAt: Date.now(),
        source: 'generated',
      }
    })

    ipcMain.handle('get-encryption-key-info', (): { key: string | null, createdAt: number | null, keyFile: string, source: 'environment' | 'generated' | null } => {
      return this.getEncryptionKeyInfo()
    })

    // External URL handling
    ipcMain.handle('open-external-url', async (_event, url: string): Promise<void> => {
      await shell.openExternal(url)
    })

    // Settings management
    ipcMain.handle('get-settings', (): { showNotifications: boolean, automaticCodeApproval: 'never' | 'low' | 'medium' | 'high', automaticResponseApproval: boolean, settingsFile: string, updatedAt: number | null } => {
      return this.getSettingsInfo()
    })

    ipcMain.handle('set-show-notifications', async (_event, show: boolean): Promise<void> => {
      this.showNotifications = show
      await this.saveSettings()
    })

    ipcMain.handle('get-show-notifications', (): boolean => {
      return this.showNotifications
    })

    ipcMain.handle('set-automatic-code-approval', async (_event, level: 'never' | 'low' | 'medium' | 'high'): Promise<void> => {
      this.automaticCodeApproval = level
      await this.saveSettings()
    })

    ipcMain.handle('get-automatic-code-approval', (): 'never' | 'low' | 'medium' | 'high' => {
      return this.automaticCodeApproval
    })

    ipcMain.handle('set-automatic-response-approval', async (_event, enabled: boolean): Promise<void> => {
      this.automaticResponseApproval = enabled
      await this.saveSettings()
    })

    ipcMain.handle('get-automatic-response-approval', (): boolean => {
      return this.automaticResponseApproval
    })

    ipcMain.handle('get-assets-path', (): string => {
      return getAssetsPath()
    })
  }

  private handleApproveMessage(message: Message, feedback?: string): void {
    const existingMessage = this.messages.find(msg => msg.id === message.id)

    if (!existingMessage) return

    // Update the existing message with the passed message data
    _.assign(existingMessage, message)
    existingMessage.status = 'approved'
    existingMessage.feedback = feedback

    // Update pending count
    this.pendingCount = this.messages.filter(m => m.status === 'pending' || !m.status).length
    this.trayManager.updateTrayIcon()

    // Send response back through WebSocket if needed
    this.sendWebSocketResponse(existingMessage)

    // Open external links
    ipcMain.handle('open-external', async (event, url: string): Promise<void> => {
      await shell.openExternal(url)
    })
  }

  private sendWebSocketResponse(message: Message): void {
    if (this.wsServer && message.requiresResponse) {
      // Send response to all connected WebSocket clients
      this.wsServer.clients.forEach((client) => {
        if (client.readyState === WebSocket.OPEN) {
          client.send(JSON.stringify(message))
        }
      })
    }
  }

  private sendCollectionShareResponse(shareMessage: ShareMessage, status: 'approved' | 'rejected', updatedRequest?: CollectionRequest): void {
    if (this.wsServer) {
      const response = {
        type: 'collection-share-response',
        id: shareMessage.id,
        status: status,
        timestamp: Date.now(),
        data: status === 'approved' ? updatedRequest : null,
      }

      // Send response to all connected WebSocket clients
      this.wsServer.clients.forEach((client) => {
        if (client.readyState === WebSocket.OPEN) {
          client.send(JSON.stringify(response))
        }
      })
    }
  }

  private setupRestAPI(): void {
    this.restApiServer = createRestAPIServer({
      getMessages: () => this.messages,
      getAuthTokens: () => this.authTokens,
      getWebSocketServerStatus: () => !!this.wsServer,
      updateMessageStatus: (messageId: string, status: 'approved' | 'rejected', feedback?: string) => {
        const message = this.messages.find(msg => msg.id === messageId)
        if (message) {
          message.status = status
          message.feedback = feedback

          // Update pending count
          this.pendingCount = this.messages.filter(m => m.status === 'pending' || !m.status).length
          this.trayManager.updateTrayIcon()

          // Send response through WebSocket if needed
          this.sendWebSocketResponse(message)

          return true
        }
        return false
      },
    })

    this.restApiServer.start().catch((error: Error) => {
      console.error('Failed to start REST API server:', error)
    })
  }

  private cleanup(): void {
    if (this.restApiServer) {
      this.restApiServer.stop().catch((error: Error) => {
        console.error('Error stopping REST API server:', error)
      })
    }

    if (this.wsServer) {
      this.wsServer.close()
    }

    // Stop OAuth HTTP server
    if (this.oauthHttpServer) {
      this.oauthHttpServer.stopServer()
    }

    this.trayManager.destroy()
    this.windowManager.destroy()
  }
}

// Create the app instance
new MenuBarNotificationApp()<|MERGE_RESOLUTION|>--- conflicted
+++ resolved
@@ -111,12 +111,8 @@
   // WebSocket security
   private wsConnectionKey: string | null = null
   private readonly STORAGE_DIR = path.join(os.homedir(), '.keyboard-mcp')
-<<<<<<< HEAD
   private readonly WS_KEY_FILE = path.join(os.homedir(), '.keyboard-mcp', '.keyboard-mcp-ws-key')
-=======
-  private readonly WS_KEY_FILE = path.join(os.homedir(), '.keyboard-mcp', '.keyboard-mcp-ws-key') 
   private readonly ONBOARDING_COMPLETED_FILE = path.join(os.homedir(), '.keyboard-mcp', 'completed-onboarding')
->>>>>>> 175e0278
 
   // Encryption key management
   private encryptionKey: string | null = null
@@ -780,7 +776,8 @@
   private async checkOnboardingCompleted(): Promise<boolean> {
     try {
       return fs.existsSync(this.ONBOARDING_COMPLETED_FILE)
-    } catch (error) {
+    }
+    catch (error) {
       console.error('Failed to check onboarding completion:', error)
       return false
     }
@@ -792,15 +789,16 @@
       if (!fs.existsSync(this.STORAGE_DIR)) {
         fs.mkdirSync(this.STORAGE_DIR, { recursive: true })
       }
-      
+
       // Create completion file with timestamp
       const completionData = {
         completed: true,
-        timestamp: Date.now()
-      }
-      
+        timestamp: Date.now(),
+      }
+
       fs.writeFileSync(this.ONBOARDING_COMPLETED_FILE, JSON.stringify(completionData, null, 2), { mode: 0o600 })
-    } catch (error) {
+    }
+    catch (error) {
       console.error('Failed to mark onboarding as completed:', error)
       throw error
     }
