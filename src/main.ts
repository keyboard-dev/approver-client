--- conflicted
+++ resolved
@@ -174,27 +174,9 @@
     })
 
     // Initialize executor WebSocket client
-<<<<<<< HEAD
-    this.executorWSClient = new ExecutorWebSocketClient(
-      (message) => {
-        this.handleExecutorMessage(message)
-      },
-      // eslint-disable-next-line @typescript-eslint/no-unused-vars
-      (connected, _target) => {
-        // Reconnect SSE when executor connects
-        if (connected && this.sseBackgroundService) {
-          // Only reconnect if SSE is not already connected
-          // The SSE service will handle reconnection logic internally
-          this.sseBackgroundService.connect()
-        }
-        // Disconnect is handled in the IPC handler
-      },
-    )
-=======
     this.executorWSClient = new ExecutorWebSocketClient((message) => {
       this.handleExecutorMessage(message)
-    }, this.windowManager)
->>>>>>> 2bf1ad1f
+    })
 
     this.initializeApp()
   }
@@ -1558,15 +1540,9 @@
       // })
 
       this.sseBackgroundService.on('codespace-online', async (data: CodespaceData) => {
-<<<<<<< HEAD
         console.log('Codespace online:', data)
-        await this.connectToExecutorWithToken()
-        await this.executorWSClient?.autoConnect()
-=======
-        await notificationApp.getValidAccessToken()
         await notificationApp.connectToExecutorWithToken()
         await notificationApp.executorWSClient?.autoConnect()
->>>>>>> 2bf1ad1f
       })
     }
     catch (error) {
