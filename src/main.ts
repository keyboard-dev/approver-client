import * as crypto from 'crypto'
import { app, autoUpdater, BrowserWindow, ipcMain, Menu, Notification, shell } from 'electron'
import * as fs from 'fs'
import * as os from 'os'
import * as path from 'path'
import * as WebSocket from 'ws'
import { setEncryptionKeyProvider } from './encryption'
import { GithubService } from './Github'
import { deleteScriptTemplate } from './keyboard-shortcuts'
import { OAuthProvider, ServerProvider, ServerProviderInfo } from './oauth-providers'
import { StoredProviderTokens } from './oauth-token-storage'
import { OAuthProviderConfig } from './provider-storage'
import { createRestAPIServer } from './rest-api'
import { AuthService } from './services/auth-service'
import { OAuthService } from './services/oauth-service'
import { SSEBackgroundService } from './services/SSEBackgroundService'
import { TrayManager } from './tray-manager'
import { CollectionRequest, Message, ShareMessage } from './types'
import { CODE_APPROVAL_ORDER, CodeApprovalLevel, RESPONSE_APPROVAL_ORDER, ResponseApprovalLevel } from './types/settings-types'
import { ExecutorWebSocketClient } from './websocket-client-to-executor'
import { WindowManager } from './window-manager'
import { aiRuntime, initializeAIProviders } from './ai-provider/setup'

// Helper function to find assets directory reliably
export function getAssetsPath(): string {
  const appPath = app.getAppPath()

  // In development, assets are in project root
  // In production (packaged), assets should be in app bundle
  const devAssetsPath = path.join(appPath, '..', 'assets')
  const prodAssetsPath = path.join(appPath, 'assets')

  // Check development path first
  if (fs.existsSync(devAssetsPath)) {
    return devAssetsPath
  }

  // Fallback to production path
  return prodAssetsPath
}

// Types for WebSocket server configuration
interface WebSocketVerifyInfo {
  req: {
    url?: string
    connection: {
      remoteAddress?: string
    }
  }
}

// Types for REST API Server interface
interface RestAPIServerInterface {
  start: () => Promise<void>
  stop: () => Promise<void>
  getPort: () => number
}

// Types for user objects in auth responses
export interface AuthUser {
  id?: string
  email?: string
  firstName?: string
  lastName?: string
  name?: string
  profile_picture?: string
}

// Types for WebSocket message with collection request
interface WebSocketMessage {
  type: string
  id?: string
  data?: CollectionRequest
  requestId?: string
}

export interface Script {
  id: string
  name: string
  description: string
  tags?: string[]
  services?: string[]
  isExpanded?: boolean
}

class MenuBarNotificationApp {
  private trayManager: TrayManager
  private windowManager: WindowManager
  private wsServer: WebSocket.Server | null = null
  private restApiServer: RestAPIServerInterface | null = null
  private pendingCount: number = 0
  private readonly WS_PORT = 8080
  private readonly OAUTH_PORT = 8082
  private readonly OAUTH_SERVER_URL = process.env.OAUTH_SERVER_URL || 'https://api.keyboard.dev'
  private readonly SKIP_AUTH = process.env.SKIP_AUTH === 'true'
  private readonly CUSTOM_PROTOCOL = 'mcpauth'
  private sseBackgroundService: SSEBackgroundService | null = null
  private githubService!: GithubService
  // WebSocket security
  private wsConnectionKey: string | null = null
  private readonly STORAGE_DIR = path.join(os.homedir(), '.keyboard-mcp')
  private readonly WS_KEY_FILE = path.join(os.homedir(), '.keyboard-mcp', '.keyboard-mcp-ws-key')
  private readonly KEYBOARD_AUTH_TOKENS = path.join(os.homedir(), '.keyboard-mcp', '.keyboard-mcp-tokens.json')
  private readonly ONBOARDING_COMPLETED_FILE = path.join(os.homedir(), '.keyboard-mcp', 'completed-onboarding')

  // Encryption key management
  private encryptionKey: string | null = null
  private readonly ENCRYPTION_KEY_FILE = path.join(os.homedir(), '.keyboard-mcp-encryption-key')
  private readonly VERSION_TIMESTAMP_FILE = path.join(os.homedir(), '.keyboard-mcp-version-timestamp.json')

  // Settings management
  private showNotifications: boolean = true
  private automaticCodeApproval: CodeApprovalLevel = 'never'
  private automaticResponseApproval: ResponseApprovalLevel = 'never'
  private fullCodeExecution: boolean = false
  private readonly SETTINGS_FILE = path.join(os.homedir(), '.keyboard-mcp-settings')
  private readonly FULL_CODE_EXECUTION_FILE = path.join(os.homedir(), '.keyboard-mcp', 'full-code-execution')

  // Executor WebSocket client
  private executorWSClient: ExecutorWebSocketClient | null = null

  // OAuth Services
  private authService!: AuthService
  private oauthService!: OAuthService

  constructor() {
    // Initialize managers
    this.windowManager = new WindowManager({
      onWindowClosed: () => {
        // Handle window closed
      },
      onMessageShow: () => {
        // Handle message show
      },
    })

    this.trayManager = new TrayManager({
      onToggleWindow: (bounds?: Electron.Rectangle) => {
        this.windowManager.toggleWindow(bounds)
      },
      onShowWindow: () => {
        this.windowManager.showWindow()
      },
      onClearAllMessages: () => {
        this.clearAllMessages()
      },
      onQuit: () => {
        app.quit()
      },
      onCheckForUpdates: () => {
        this.checkForUpdates()
      },
      getMessages: () => [], // Messages now stored in renderer DB
      getPendingCount: () => this.pendingCount,
    })

    // Set up encryption key provider
    setEncryptionKeyProvider({
      getActiveEncryptionKey: () => this.getActiveEncryptionKey(),
    })

    // Initialize executor WebSocket client
    this.executorWSClient = new ExecutorWebSocketClient((message) => {
      this.handleExecutorMessage(message)
    })

    this.initializeApp()
  }

  private initializeApp(): void {
    // STEP 1: Handle single instance FIRST
    const gotTheLock = app.requestSingleInstanceLock()

    if (!gotTheLock) {
      app.quit()
      return
    }

    // STEP 2: Set up event listeners BEFORE app.whenReady()
    // Platform-specific protocol handling
    if (process.platform === 'darwin') {
      // Handle macOS open-url events (MUST be before app.whenReady())
      app.on('open-url', (event, url) => {
        event.preventDefault()

        // Only handle our custom protocol URLs, ignore HTTP URLs
        if (url.startsWith(`${this.CUSTOM_PROTOCOL}://`)) {
          // Custom protocol URLs should only go to legacy OAuth handler - delegate to AuthService
          this.authService?.handleOAuthCallback(url)
        }
        // else {
        // }
      })
    }

    // Handle second instance (protocol callbacks for all platforms)
    app.on('second-instance', (_event, commandLine) => {
      // Find protocol URL in command line arguments
      const url = commandLine.find(arg => arg.startsWith(`${this.CUSTOM_PROTOCOL}://`))
      if (url) {
        // Custom protocol URLs should only go to legacy OAuth handler - delegate to AuthService
        this.authService?.handleOAuthCallback(url)
      }

      // Show the window if it exists
      this.windowManager.showWindow()
    })

    // STEP 3: Register as default protocol client
    if (!app.isDefaultProtocolClient(this.CUSTOM_PROTOCOL)) {
      app.setAsDefaultProtocolClient(this.CUSTOM_PROTOCOL)
    }

    // STEP 4: App ready event
    app.whenReady().then(async () => {
      // Set application icon for notifications (especially important for macOS)
      const assetsPath = getAssetsPath()
      const iconPath = path.join(assetsPath, 'keyboard-dock.png')

      if (process.platform === 'darwin' && fs.existsSync(iconPath)) {
        // On macOS, set the dock icon which is used for notifications
        try {
          app.dock?.setIcon(iconPath)
        }
        catch {
          // Silently fail if dock icon cannot be set
        }
      }

      // Initialize WebSocket security key first
      await this.initializeStorageDir()
      await this.initializeWebSocketKey()

      // Initialize encryption key
      await this.initializeEncryptionKey()

      // Initialize app settings
      await this.initializeSettings()

      // Initialize version timestamp tracking
      await this.getVersionInstallTimestamp()

      // Initialize GitHub service
      await this.initializeGithubService()

      // Initialize OAuth services (after encryption is ready)
      // This creates both authService and oauthService instances
      await this.initializeOAuthServices()

      // Setup IPC handlers early so renderer can communicate with main process
      this.setupIPC()

      // Try to connect to executor with onboarding token
      await this.connectToExecutorWithToken()

      // Configure auto-updater (only on macOS and Windows)
      if (process.platform === 'darwin' || process.platform === 'win32') {
        const feedURL = `https://api.keyboard.dev/update/${process.platform}/${app.getVersion()}`
        autoUpdater.setFeedURL({
          url: feedURL,
        })

        // Auto-updater event handlers
        autoUpdater.on('checking-for-update', () => {

        })

        autoUpdater.on('update-available', () => {
          console.log('Update available')
        })

        autoUpdater.on('update-not-available', () => {

        })

        autoUpdater.on('update-downloaded', () => {
          // Notify user and ask if they want to restart
          const notification = new Notification({
            title: 'Update Ready',
            body: 'A new version has been downloaded. Restart now to apply the update?',
          })
          notification.show()
          notification.on('click', () => {
            autoUpdater.quitAndInstall()
          })
        })

        autoUpdater.on('error', (error) => {
          console.error('Update error:', error)
        })

        // Check for updates
        autoUpdater.checkForUpdates()
      }

      this.trayManager.createTray()
      this.setupApplicationMenu()
      this.setupWebSocketServer()
      this.setupRestAPI()
<<<<<<< HEAD
=======
      this.initializeAIProviders()
      this.setupIPC()
>>>>>>> ecdef4db

      // Request notification permissions on all platforms
      await this.requestNotificationPermissions()

      app.on('activate', () => {
        // On macOS, show window when app is activated
        this.windowManager.showWindow()
      })
    })

    // Don't quit when all windows are closed (menu bar app behavior)
    app.on('window-all-closed', () => {
      // Keep running in background for menu bar app
    })

    // Handle app termination
    app.on('before-quit', () => {
      this.cleanup()
    })
  }

  /**
   * Initialize OAuth services (both AuthService and OAuthService)
   */
  private async initializeOAuthServices(): Promise<void> {
    try {
      // Initialize AuthService for main app authentication
      this.authService = new AuthService(
        this.windowManager,
        this.showNotification.bind(this),
        () => this.sseBackgroundService,
        (service: SSEBackgroundService) => { this.sseBackgroundService = service },
        this.OAUTH_SERVER_URL,
        this.CUSTOM_PROTOCOL,
        this.KEYBOARD_AUTH_TOKENS,
        this.SKIP_AUTH,
      )

      // Load persisted auth tokens BEFORE initializing OAuth provider system
      // This ensures main access token is available for provider token refresh
      await this.authService.loadPersistedAuthTokens()

      // Initialize OAuthService for provider authentication
      this.oauthService = new OAuthService(
        this.windowManager,
        this.showNotification.bind(this),
        () => this.executorWSClient,
        () => this.githubService,
        () => this.getActiveEncryptionKey(),
        () => this.authService.getValidAccessToken('provider'),
        this.OAUTH_PORT,
        this.SKIP_AUTH,
      )

      // Initialize the OAuth provider system (this will trigger provider token refresh)
      await this.oauthService.initializeOAuthProviderSystem()
    }
    catch (error) {
      console.error('❌ Failed to initialize OAuth services:', error)
      throw error
    }
  }

  private initializeAIProviders(): void {
    try {
      initializeAIProviders()
      console.log('✅ AI providers initialized successfully')
    }
    catch (error) {
      console.error('❌ Failed to initialize AI providers:', error)
    }
  }

  private async initializeGithubService(): Promise<void> {
    this.githubService = await new GithubService()
  }

  /**
   * Connect to executor WebSocket server with GitHub token
   */
  private async connectToExecutorWithToken(): Promise<void> {
    try {
      // Try to get onboarding GitHub token
      const onboardingToken = await this.oauthService.getValidProviderAccessToken('onboarding')

      if (onboardingToken && this.executorWSClient) {
        this.executorWSClient.setGitHubToken(onboardingToken)
      }
    }
    catch (error) {
      console.error('❌ Error connecting to executor:', error)
    }
  }

  /**
   * Handle messages received from the executor WebSocket server
   */
  private handleExecutorMessage(message: { type: string, message?: Message, data?: unknown, id?: string, providerId?: string, requestId?: string }): void {
    try {
      switch (message.type) {
        case 'websocket-message':
          // Forward to existing message handling
          if (message.message) {
            this.handleIncomingMessage(message.message)
          }
          break

        case 'collection-share-request':
          // Handle collection share requests
          this.handleCollectionShareRequest(message as never)
          break

        case 'prompter-request':
          // Handle prompter requests
          this.handlePrompterRequest(message as never)
          break

        case 'prompt-response':
          // Handle prompt responses
          this.handlePromptResponse(message as never)
          break

        case 'request-provider-token':
          // Handle provider token requests from executor - delegate to OAuthService
          this.oauthService.handleExecutorProviderTokenRequest(message)
          break

        case 'request-provider-status':
          // Handle provider status requests from executor - delegate to OAuthService
          this.oauthService.handleExecutorProviderStatusRequest(message)
          break

        case 'request-token':
          // Handle legacy OAuth token requests from executor - delegate to AuthService
          this.handleExecutorTokenRequest(message)
          break

        default:
      }
    }
    catch (error) {
      console.error('❌ Error handling executor message:', error)
    }
  }

  /**
   * Handle legacy OAuth token request from executor WebSocket
   */
  private async handleExecutorTokenRequest(message: { requestId?: string }): Promise<void> {
    const token = await this.authService.getValidAccessToken()
    const authTokens = this.authService.getAuthTokens()

    const tokenResponse = {
      type: 'auth-token',
      token: token || (this.SKIP_AUTH ? 'test-token' : null),
      timestamp: Date.now(),
      requestId: message.requestId, // Echo back request ID if provided
      authenticated: !!token || this.SKIP_AUTH,
      user: token ? authTokens?.user : (this.SKIP_AUTH ? { email: 'test@example.com', firstName: 'Test' } : null),
    }

    // Send response back through executor client
    if (this.executorWSClient) {
      this.executorWSClient.send(tokenResponse)
    }
  }

  private async initializeStorageDir(): Promise<void> {
    if (!fs.existsSync(this.STORAGE_DIR)) {
      fs.mkdirSync(this.STORAGE_DIR, { mode: 0o700 })
    }
  }

  private async initializeWebSocketKey(): Promise<void> {
    try {
      // Try to load existing key
      if (fs.existsSync(this.WS_KEY_FILE)) {
        const keyData = fs.readFileSync(this.WS_KEY_FILE, 'utf8')
        const parsedData = JSON.parse(keyData)

        // Validate key format and age (regenerate if older than 30 days)
        if (parsedData.key && parsedData.createdAt) {
          const keyAge = Date.now() - parsedData.createdAt
          const maxAge = 30 * 24 * 60 * 60 * 1000 // 30 days

          if (keyAge < maxAge) {
            this.wsConnectionKey = parsedData.key
            return
          }
        }
      }

      // Generate new key if none exists or is expired
      await this.generateNewWebSocketKey()
    }
    catch (error) {
      console.error('❌ Error initializing WebSocket key:', error)
      // Fallback: generate new key
      await this.generateNewWebSocketKey()
    }
  }

  private async generateNewWebSocketKey(): Promise<void> {
    try {
      // Generate a secure random key
      this.wsConnectionKey = crypto.randomBytes(32).toString('hex')

      // Store key with metadata
      const keyData = {
        key: this.wsConnectionKey,
        createdAt: Date.now(),
        version: '1.0',
      }

      // Write to file with restricted permissions
      fs.writeFileSync(this.WS_KEY_FILE, JSON.stringify(keyData, null, 2), { mode: 0o600 })

      // Notify UI if window exists
      this.windowManager.sendMessage('ws-key-generated', {
        key: this.wsConnectionKey,
        createdAt: keyData.createdAt,
      })
    }
    catch (error) {
      console.error('❌ Error generating WebSocket key:', error)
      throw error
    }
  }

  private getWebSocketConnectionUrl(): string {
    if (!this.wsConnectionKey) {
      throw new Error('WebSocket connection key not initialized')
    }
    return `ws://127.0.0.1:${this.WS_PORT}?key=${this.wsConnectionKey}`
  }

  private validateWebSocketKey(providedKey: string): boolean {
    return this.wsConnectionKey === providedKey
  }

  // Encryption Key Management Methods
  private async initializeEncryptionKey(): Promise<void> {
    try {
      // Priority 1: Check if environment variable is set
      if (process.env.ENCRYPTION_KEY) {
        const envKey = Buffer.from(process.env.ENCRYPTION_KEY, 'hex')
        if (envKey.length === 32) {
          this.encryptionKey = process.env.ENCRYPTION_KEY
          return
        }
      }

      // Priority 2: Try to load existing generated key
      if (fs.existsSync(this.ENCRYPTION_KEY_FILE)) {
        const keyData = fs.readFileSync(this.ENCRYPTION_KEY_FILE, 'utf8')
        const parsedData = JSON.parse(keyData)

        // Validate key format and age (regenerate if older than 365 days)
        if (parsedData.key && parsedData.createdAt) {
          const keyAge = Date.now() - parsedData.createdAt
          const maxAge = 365 * 24 * 60 * 60 * 1000 // 365 days

          if (keyAge < maxAge) {
            this.encryptionKey = parsedData.key
            return
          }
        }
      }

      // Priority 3: Generate new key if none exists or is expired
      await this.generateNewEncryptionKey()
    }
    catch (error) {
      console.error('❌ Error initializing encryption key:', error)
      // Fallback: generate new key
      await this.generateNewEncryptionKey()
    }
  }

  private async generateNewEncryptionKey(): Promise<void> {
    try {
      // Generate a secure random key
      this.encryptionKey = crypto.randomBytes(32).toString('hex')

      // Store key with metadata
      const keyData = {
        key: this.encryptionKey,
        createdAt: Date.now(),
        version: '1.0',
        source: 'generated',
      }

      // Write to file with restricted permissions
      fs.writeFileSync(this.ENCRYPTION_KEY_FILE, JSON.stringify(keyData, null, 2), { mode: 0o600 })

      // Notify UI if window exists
      this.windowManager.sendMessage('encryption-key-generated', {
        key: this.encryptionKey,
        createdAt: keyData.createdAt,
        source: keyData.source,
      })
    }
    catch (error) {
      console.error('❌ Error generating encryption key:', error)
      throw error
    }
  }

  private getEncryptionKeyInfo(): { key: string | null, createdAt: number | null, keyFile: string, source: 'environment' | 'generated' | null } {
    let createdAt: number | null = null
    let source: 'environment' | 'generated' | null = null

    // Check if using environment variable
    if (process.env.ENCRYPTION_KEY && this.encryptionKey === process.env.ENCRYPTION_KEY) {
      source = 'environment'
    }
    else {
      source = 'generated'
      try {
        if (fs.existsSync(this.ENCRYPTION_KEY_FILE)) {
          const keyData = fs.readFileSync(this.ENCRYPTION_KEY_FILE, 'utf8')
          const parsedData = JSON.parse(keyData)
          createdAt = parsedData.createdAt
        }
      }
      catch (error) {
        console.error('Error reading encryption key file:', error)
      }
    }

    return {
      key: this.encryptionKey,
      createdAt,
      keyFile: this.ENCRYPTION_KEY_FILE,
      source,
    }
  }

  public getActiveEncryptionKey(): string | null {
    return this.encryptionKey
  }

  // Settings Management Methods
  private async initializeSettings(): Promise<void> {
    try {
      // Try to load existing settings
      if (fs.existsSync(this.SETTINGS_FILE)) {
        const settingsData = fs.readFileSync(this.SETTINGS_FILE, 'utf8')
        const parsedData = JSON.parse(settingsData)

        // Apply loaded settings
        if (typeof parsedData.showNotifications === 'boolean') {
          this.showNotifications = parsedData.showNotifications
        }
        if (typeof parsedData.automaticCodeApproval === 'string'
          && CODE_APPROVAL_ORDER.includes(parsedData.automaticCodeApproval as CodeApprovalLevel)) {
          this.automaticCodeApproval = parsedData.automaticCodeApproval
        }

        // boolean check for backward compatibility
        if (typeof parsedData.automaticResponseApproval === 'boolean') {
          if (parsedData.automaticResponseApproval) {
            this.automaticResponseApproval = 'success only'
          }
          else {
            this.automaticResponseApproval = 'never'
          }
        }
        else if (typeof parsedData.automaticResponseApproval === 'string'
          && RESPONSE_APPROVAL_ORDER.includes(parsedData.automaticResponseApproval as ResponseApprovalLevel)) {
          this.automaticResponseApproval = parsedData.automaticResponseApproval
        }
        if (typeof parsedData.fullCodeExecution === 'boolean') {
          this.fullCodeExecution = parsedData.fullCodeExecution
        }
      }
    }
    catch (error) {
      console.error('❌ Error initializing settings:', error)
      // Use defaults if settings file is corrupted
      this.showNotifications = true
      this.automaticResponseApproval = 'never'
      this.fullCodeExecution = false
    }
  }

  private async saveSettings(): Promise<void> {
    try {
      const settingsData = {
        showNotifications: this.showNotifications,
        automaticCodeApproval: this.automaticCodeApproval,
        automaticResponseApproval: this.automaticResponseApproval,
        fullCodeExecution: this.fullCodeExecution,
        version: '1.0',
        updatedAt: Date.now(),
      }

      // Write to file with restricted permissions
      fs.writeFileSync(this.SETTINGS_FILE, JSON.stringify(settingsData, null, 2), { mode: 0o600 })
    }
    catch (error) {
      console.error('❌ Error saving settings:', error)
      throw error
    }
  }

  private getSettingsInfo(): { showNotifications: boolean, automaticCodeApproval: CodeApprovalLevel, automaticResponseApproval: ResponseApprovalLevel, fullCodeExecution: boolean, settingsFile: string, updatedAt: number | null } {
    let updatedAt: number | null = null

    try {
      if (fs.existsSync(this.SETTINGS_FILE)) {
        const settingsData = fs.readFileSync(this.SETTINGS_FILE, 'utf8')
        const parsedData = JSON.parse(settingsData)
        updatedAt = parsedData.updatedAt
      }
    }
    catch (error) {
      console.error('Error reading settings file:', error)
    }

    return {
      showNotifications: this.showNotifications,
      automaticCodeApproval: this.automaticCodeApproval,
      automaticResponseApproval: this.automaticResponseApproval,
      fullCodeExecution: this.fullCodeExecution,
      settingsFile: this.SETTINGS_FILE,
      updatedAt,
    }
  }

  private checkForUpdates(): void {
    if (process.platform === 'darwin' || process.platform === 'win32') {
      autoUpdater.checkForUpdates()
      // Show a notification that we're checking
      const notification = new Notification({
        title: 'Checking for Updates',
        body: `Looking for new versions... current version: ${app.getVersion()}`,
      })
      notification.show()
    }
    else {
      const notification = new Notification({
        title: 'Updates Not Supported',
        body: 'Automatic updates are only available on macOS and Windows.',
      })
      notification.show()
    }
  }

  private installUpdate(): void {
    autoUpdater.quitAndInstall()
  }

  private setupApplicationMenu(): void {
    const template: Electron.MenuItemConstructorOptions[] = []

    // macOS has a different menu structure
    if (process.platform === 'darwin') {
      template.push({
        label: app.getName(),
        submenu: [
          { role: 'about' },
          { type: 'separator' },
          {
            label: 'Check for Updates...',
            click: () => this.checkForUpdates(),
          },
          {
            label: 'Install Update',
            click: () => this.installUpdate(),
          },
          { type: 'separator' },
          { role: 'services', submenu: [] },
          { type: 'separator' },
          { role: 'hide' },
          { role: 'hideOthers' },
          { role: 'unhide' },
          { type: 'separator' },
          { role: 'quit' },
        ],
      })
    }

    // Edit menu
    template.push({
      label: 'Edit',
      submenu: [
        { role: 'undo' },
        { role: 'redo' },
        { type: 'separator' },
        { role: 'cut' },
        { role: 'copy' },
        { role: 'paste' },
        { role: 'pasteAndMatchStyle' },
        { role: 'delete' },
        { role: 'selectAll' },
      ],
    })

    // View menu
    template.push({
      label: 'View',
      submenu: [
        { role: 'reload' },
        { role: 'forceReload' },
        { role: 'toggleDevTools' },
        { type: 'separator' },
        { role: 'resetZoom' },
        { role: 'zoomIn' },
        { role: 'zoomOut' },
        { type: 'separator' },
        { role: 'togglefullscreen' },
      ],
    })

    // Window menu
    template.push({
      role: 'window',
      submenu: [
        { role: 'minimize' },
        { role: 'close' },
        ...(process.platform === 'darwin'
          ? [
              { type: 'separator' as const },
              { role: 'front' as const },
              { type: 'separator' as const },
              { role: 'window' as const },
            ]
          : []),
      ],
    })

    // Help menu
    template.push({
      role: 'help',
      submenu: [
        {
          label: 'Learn More',
          click: async () => {
            await shell.openExternal('https://keyboard.dev')
          },
        },
        ...(process.platform !== 'darwin'
          ? [
              { type: 'separator' as const },
              {
                label: 'Check for Updates...',
                click: () => this.checkForUpdates(),
              },
            ]
          : []),
      ],
    })

    const menu = Menu.buildFromTemplate(template)
    Menu.setApplicationMenu(menu)
  }

  private async getVersionInstallTimestamp(): Promise<number | null> {
    try {
      const currentVersion = app.getVersion()

      if (fs.existsSync(this.VERSION_TIMESTAMP_FILE)) {
        const data = JSON.parse(fs.readFileSync(this.VERSION_TIMESTAMP_FILE, 'utf8'))

        if (data.version === currentVersion && data.timestamp) {
          return data.timestamp
        }
      }

      // If no timestamp exists for current version, create one
      const timestamp = Date.now()
      fs.writeFileSync(this.VERSION_TIMESTAMP_FILE, JSON.stringify({
        version: currentVersion,
        timestamp: timestamp,
        // Also store human-readable date for debugging
        date: new Date(timestamp).toISOString(),
      }, null, 2))

      return timestamp
    }
    catch (error) {
      console.error('Failed to get version install timestamp:', error)
      return null
    }
  }

  public async getCurrentVersionInstallDate(): Promise<Date | null> {
    const timestamp = await this.getVersionInstallTimestamp()
    return timestamp ? new Date(timestamp) : null
  }

  private async checkOnboardingCompleted(): Promise<boolean> {
    try {
      return fs.existsSync(this.ONBOARDING_COMPLETED_FILE)
    }
    catch (error) {
      console.error('Failed to check onboarding completion:', error)
      return false
    }
  }

  private async markOnboardingCompleted(): Promise<void> {
    try {
      // Ensure storage directory exists
      if (!fs.existsSync(this.STORAGE_DIR)) {
        fs.mkdirSync(this.STORAGE_DIR, { recursive: true })
      }

      // Create completion file with timestamp
      const completionData = {
        completed: true,
        timestamp: Date.now(),
      }

      fs.writeFileSync(this.ONBOARDING_COMPLETED_FILE, JSON.stringify(completionData, null, 2), { mode: 0o600 })
    }
    catch (error) {
      console.error('Failed to mark onboarding as completed:', error)
      throw error
    }
  }

  private async getScripts(): Promise<Script[]> {
    const accessToken = await this.authService.getValidAccessToken()
    const response = await fetch(`${this.OAUTH_SERVER_URL}/api/scripts`, {
      headers: {
        Authorization: `Bearer ${accessToken}`,
      },
    })

    if (!response.ok) {
      throw new Error('Failed to get scripts')
    }
    // todo proper type checking using zod
    const scriptsResponse = await response.json() as { scripts: Script[] }
    const scripts = scriptsResponse?.scripts || []
    return scripts
  }

  private setupWebSocketServer(): void {
    this.wsServer = new WebSocket.Server({
      port: this.WS_PORT,
      host: '127.0.0.1', // Localhost only for security
      verifyClient: (info: WebSocketVerifyInfo) => {
        try {
          // Extract key from query parameters
          const url = new URL(info.req.url!, `ws://127.0.0.1:${this.WS_PORT}`)
          const providedKey = url.searchParams.get('key')

          // Validate connection is from localhost
          const remoteAddress = info.req.connection.remoteAddress
          const isLocalhost = remoteAddress === '127.0.0.1'
            || remoteAddress === '::1'
            || remoteAddress === '::ffff:127.0.0.1'

          if (!isLocalhost) {
            return false
          }

          // Validate key
          if (!providedKey || !this.validateWebSocketKey(providedKey)) {
            return false
          }

          return true
        }
        catch (error) {
          console.error('❌ Error validating WebSocket connection:', error)
          return false
        }
      },
    })

    this.wsServer.on('connection', (ws: WebSocket) => {
      ws.on('message', async (data: WebSocket.Data) => {
        try {
          const message = JSON.parse(data.toString())

          // Handle token request (legacy OAuth) - delegate to AuthService
          if (message.type === 'request-token') {
            const token = await this.authService.getValidAccessToken()
            const authTokens = this.authService.getAuthTokens()

            const tokenResponse = {
              type: 'auth-token',
              token: token || (this.SKIP_AUTH ? 'test-token' : null),
              timestamp: Date.now(),
              requestId: message.requestId, // Echo back request ID if provided
              authenticated: !!token || this.SKIP_AUTH,
              user: token ? authTokens?.user : (this.SKIP_AUTH ? { email: 'test@example.com', firstName: 'Test' } : null),
            }

            ws.send(JSON.stringify(tokenResponse))
            return
          }

          // Handle provider token request - delegate to OAuthService
          if (message.type === 'request-provider-token') {
            const tokenResponse = await this.oauthService.handleWebSocketProviderTokenRequest(message.providerId)
            tokenResponse.requestId = message.requestId
            ws.send(JSON.stringify(tokenResponse))
            return
          }

          // Handle provider status request - delegate to OAuthService
          if (message.type === 'request-provider-status') {
            const statusResponse = await this.oauthService.handleWebSocketProviderStatusRequest()
            statusResponse.requestId = message.requestId
            ws.send(JSON.stringify(statusResponse))
            return
          }

          // Handle collection share request
          if (message.type === 'collection-share-request') {
            this.handleCollectionShareRequest(message)
            return
          }

          if (message.type === 'prompter-request') {
            this.handlePrompterRequest(message)
            return
          }

          // Handle prompt response from WebSocket client
          if (message.type === 'prompt-response') {
            this.handlePromptResponse(message)
            return
          }

          // Handle regular messages
          this.handleIncomingMessage(message)
        }
        catch (error) {
          console.error('Error parsing message:', error)
        }
      })

      ws.on('close', () => {
      })
    })
  }

  private handleCollectionShareRequest(message: WebSocketMessage): void {
    const collectionRequest = message.data as CollectionRequest
    // Create a share message for the request
    const shareMessage: ShareMessage = {
      id: message.id || crypto.randomBytes(16).toString('hex'),
      type: 'collection-share',
      title: 'Collection Share Request',
      body: `share request for "${collectionRequest.title}"`,
      timestamp: Date.now(),
      priority: 'high',
      status: 'pending',
      requiresResponse: true,
      collectionRequest: collectionRequest,
    }

    // Show desktop notification
    this.showShareNotification(shareMessage)

    // Send to renderer for storage in IndexedDB and display
    this.windowManager.sendMessage('collection-share-request', shareMessage)

    // Auto-show window for share requests
    this.windowManager.showWindow()
  }

  private handlePrompterRequest(message: WebSocketMessage): void {
    this.windowManager.sendMessage('websocket-message', message)
    this.windowManager.showWindow()
  }

  private handlePromptResponse(message: WebSocketMessage): void {
    // Send the prompt response to the renderer
    this.windowManager.sendMessage('prompt-response', message)
  }

  private handleIncomingMessage(message: Message): void {
    // Add timestamp if not provided
    if (!message.timestamp) {
      message.timestamp = Date.now()
    }

    // Set default status if not provided
    if (!message.status) {
      message.status = 'pending'
    }

    // Show desktop notification
    this.showNotification(message)

    switch (message.title) {
      case 'Security Evaluation Request': {
        const { risk_level } = message
        if (!risk_level) break

        const riskLevelIndex = CODE_APPROVAL_ORDER.indexOf(risk_level)
        const automaticCodeApprovalIndex = CODE_APPROVAL_ORDER.indexOf(this.automaticCodeApproval)
        if (riskLevelIndex <= automaticCodeApprovalIndex) {
          message.status = 'approved'
        }

        break
      }

      case 'code response approval': {
        const { codespaceResponse } = message
        if (!codespaceResponse) break

        const { data: codespaceResponseData } = codespaceResponse
        if (!codespaceResponseData) break
        const { stderr } = codespaceResponseData

        switch (this.automaticResponseApproval) {
          case 'always':
            message.status = 'approved'
            break
          case 'success only':
            if (!stderr) {
              message.status = 'approved'
            }
            break
          default:
            break
        }

        break
      }
    }

    if (message.status === 'approved') {
      this.handleApproveMessage(message)
    }
    else {
      this.windowManager.showWindow()
    }

    // Send to renderer for storage in IndexedDB and display
    console.log('this.windowManager.sendMessage', message)
    this.windowManager.sendMessage('websocket-message', message)

    // Auto-show window for high priority messages
    // this.windowManager.showWindow()
    // if (message.priority === 'high') {
    //   this.windowManager.showWindow()
    // }
  }

  private showNotification(message: Message): void {
    if (!Notification.isSupported() || !this.showNotifications) {
      return
    }

    try {
      const notification = new Notification({
        title: message.title,
        body: message.body,
        urgency: message.priority === 'high' ? 'critical' : 'normal',
      })

      notification.on('click', () => {
        this.openMessageWindow(message)
      })

      notification.show()
    }
    catch (error) {
      console.error('❌ Error showing notification:', error)
    }
  }

  private showShareNotification(shareMessage: ShareMessage): void {
    if (!Notification.isSupported() || !this.showNotifications) {
      return
    }

    try {
      const notification = new Notification({
        title: shareMessage.title,
        body: shareMessage.body,
        urgency: shareMessage.priority === 'high' ? 'critical' : 'normal',
      })

      notification.on('click', () => {
        this.windowManager.showWindow()
        // Send share message data to renderer
        this.windowManager.sendMessage('show-share-message', shareMessage)
      })

      notification.show()
    }
    catch (error) {
      console.error('❌ Error showing share notification:', error)
    }
  }

  private async requestNotificationPermissions(): Promise<void> {
    // try {
    //   // On macOS, we can use the system notification request
    //   if (Notification.isSupported()) {
    //   }
    //   else {
    //   }
    // }
    // catch (error) {
    //   console.error('❌ Error requesting notification permissions:', error)
    // }
  }

  private openMessageWindow(message?: Message): void {
    this.windowManager.showWindow()

    // Send message data to renderer if specific message was clicked
    if (message) {
      this.windowManager.showMessage(message)
    }
  }

  private clearAllMessages(): void {
    this.pendingCount = 0
    this.trayManager.updateTrayIcon()

    // Notify renderer to clear IndexedDB
    this.windowManager.sendMessage('messages-cleared')
  }

  private setupIPC(): void {
    // OAuth-related IPC handlers (Legacy) - delegate to AuthService
    ipcMain.handle('start-oauth', async (): Promise<void> => {
      await this.authService.startOAuthFlow()
    })

    ipcMain.handle('get-auth-status', (): { authenticated: boolean, user?: AuthUser } => {
      return this.authService.getAuthStatus()
    })

    ipcMain.handle('get-version-install-date', async (): Promise<Date | null> => {
      return await this.getCurrentVersionInstallDate()
    })

    ipcMain.handle('logout', (): void => {
      this.authService.logout()
    })

    ipcMain.handle('get-access-token', async (): Promise<string | null> => {
      return await this.authService.getValidAccessToken()
    })

    ipcMain.handle('get-scripts', async (): Promise<Script[]> => {
      return await this.getScripts()
    })

    ipcMain.handle('delete-script', async (_event, scriptId: string): Promise<void> => {
      const accessToken = await this.authService.getValidAccessToken()
      if (!accessToken) {
        throw new Error('No access token available')
      }
      const result = await deleteScriptTemplate(scriptId, accessToken)
      if (!result.success) {
        throw new Error(result.error || 'Failed to delete script')
      }
    })

    // OAuth Provider IPC handlers - delegate to OAuthService
    ipcMain.handle('get-available-providers', async (): Promise<OAuthProvider[]> => {
      return await this.oauthService.getAvailableProviders()
    })

    ipcMain.handle('start-provider-oauth', async (_event, providerId: string): Promise<void> => {
      await this.oauthService.startProviderOAuthFlow(providerId)
    })

    ipcMain.handle('get-provider-auth-status', async (): Promise<Record<string, unknown>> => {
      return await this.oauthService.getProviderAuthStatus()
    })

    ipcMain.handle('get-provider-access-token', async (_event, providerId: string): Promise<string | null> => {
      return await this.oauthService.getValidProviderAccessToken(providerId)
    })

    ipcMain.handle('logout-provider', async (_event, providerId: string): Promise<void> => {
      await this.oauthService.logoutProvider(providerId)
    })

    ipcMain.handle('get-provider-tokens', async (_event, providerId: string): Promise<StoredProviderTokens | null> => {
      return await this.oauthService.getProviderTokens(providerId)
    })

    ipcMain.handle('refresh-provider-tokens', async (_event, providerId: string): Promise<boolean> => {
      try {
        const tokens = await this.oauthService.getProviderTokens(providerId)
        if (!tokens?.refresh_token) {
          return false
        }

        await this.oauthService.refreshProviderTokens(providerId, tokens.refresh_token)
        return true
      }
      catch (error) {
        console.error(`Failed to refresh tokens for ${providerId}:`, error)
        return false
      }
    })

    ipcMain.handle('clear-all-provider-tokens', async (): Promise<void> => {
      await this.oauthService.clearAllProviderTokens()
    })

    ipcMain.handle('expire-all-tokens-for-testing', async (): Promise<number> => {
      return await this.oauthService.expireAllTokensForTesting()
    })

    ipcMain.handle('get-oauth-storage-info', (): Record<string, unknown> => {
      return this.oauthService.getOAuthStorageInfo()
    })

    // Manual Provider Management IPC handlers - delegate to OAuthService
    ipcMain.handle('get-all-provider-configs', async (): Promise<OAuthProviderConfig[]> => {
      return await this.oauthService.getAllProviderConfigs()
    })

    ipcMain.handle('save-provider-config', async (_event, config: Omit<OAuthProviderConfig, 'createdAt' | 'updatedAt'>): Promise<void> => {
      await this.oauthService.saveProviderConfig(config)
    })

    ipcMain.handle('remove-provider-config', async (_event, providerId: string): Promise<void> => {
      await this.oauthService.removeProviderConfig(providerId)
    })

    ipcMain.handle('get-provider-config', async (_event, providerId: string): Promise<OAuthProviderConfig | null> => {
      return await this.oauthService.getProviderConfig(providerId)
    })

    // Server Provider IPC handlers - delegate to OAuthService
    ipcMain.handle('add-server-provider', async (_event, server: ServerProvider): Promise<void> => {
      await this.oauthService.addServerProvider(server)
    })

    ipcMain.handle('remove-server-provider', async (_event, serverId: string): Promise<void> => {
      await this.oauthService.removeServerProvider(serverId)
    })

    ipcMain.handle('get-server-providers', async (): Promise<ServerProvider[]> => {
      return await this.oauthService.getServerProviders()
    })

    ipcMain.handle('start-server-provider-oauth', async (_event, serverId: string, provider: string): Promise<void> => {
      await this.oauthService.startServerProviderOAuthFlow(serverId, provider)
    })

    ipcMain.handle('fetch-onboarding-github-provider', async (): Promise<void> => {
      await this.oauthService.fetchOnboardingGithubProvider()
    })

    ipcMain.handle('check-onboarding-github-token', async (): Promise<boolean> => {
      return await this.oauthService.checkOnboardingTokenExists()
    })

    ipcMain.handle('clear-onboarding-github-token', async (): Promise<void> => {
      await this.oauthService.clearOnboardingToken()
    })

    ipcMain.handle('check-onboarding-completed', async (): Promise<boolean> => {
      return await this.checkOnboardingCompleted()
    })

    ipcMain.handle('mark-onboarding-completed', async (): Promise<void> => {
      await this.markOnboardingCompleted()
    })

    ipcMain.handle('fetch-server-providers', async (_event, serverId: string): Promise<ServerProviderInfo[]> => {
      return await this.oauthService.fetchServerProviders(serverId)
    })

    // Handle requests for all messages (now stored in renderer IndexedDB)

    // Handle unified message response (approve/reject)
    // Database update happens in renderer, this just forwards to WebSocket
    ipcMain.handle('send-message-response', async (_event, message: Message, feedback?: string): Promise<void> => {
      // Send response back through WebSocket if needed
      this.sendWebSocketResponse(message)

      // Send to executor based on status
      if (this.executorWSClient) {
        if (message.status === 'approved') {
          this.executorWSClient.sendApproval(message.id, feedback)
        }
        else if (message.status === 'rejected') {
          this.executorWSClient.sendRejection(message.id, feedback)
        }
      }
    })

    // Handle approve collection share
    ipcMain.handle('approve-collection-share', async (_event, messageId: string, updatedRequest: CollectionRequest): Promise<void> => {
      // Only send WebSocket response, database update happens in renderer
      this.handleApproveCollectionShare(messageId, updatedRequest)
    })

    // Handle reject collection share
    ipcMain.handle('reject-collection-share', async (_event, messageId: string): Promise<void> => {
      // Only send WebSocket response, database update happens in renderer
      this.handleRejectCollectionShare(messageId)
    })

    // Handle send prompt collection request
    ipcMain.handle('send-prompt-collection-request', (_event, context: { scripts: Script[], prompt: string, images: string[] }): void => {
      if (this.wsServer) {
        const scripts = context.scripts
        const prompt = context.prompt
        const images = context.images
        const requestId = crypto.randomBytes(16).toString('hex')
        const promptRequest = {
          type: 'prompt-response',
          id: requestId,
          requestId: requestId,
          scripts: scripts,
          prompt: prompt,
          images: images,
          timestamp: Date.now(),
        }

        // Store the request ID so we can match the response
        // Send to all connected WebSocket clients
        this.wsServer.clients.forEach((client) => {
          if (client.readyState === WebSocket.OPEN) {
            client.send(JSON.stringify(promptRequest))
          }
        })
      }
    })

    // Handle show all messages
    ipcMain.on('show-messages', (): void => {
      this.windowManager.showWindow()
    })

    // WebSocket key management
    ipcMain.handle('get-ws-connection-key', (): string | null => {
      return this.wsConnectionKey
    })

    ipcMain.handle('get-ws-connection-url', (): string => {
      return this.getWebSocketConnectionUrl()
    })

    ipcMain.handle('regenerate-ws-key', async (): Promise<{ key: string, createdAt: number }> => {
      await this.generateNewWebSocketKey()
      return {
        key: this.wsConnectionKey!,
        createdAt: Date.now(),
      }
    })

    ipcMain.handle('get-ws-key-info', (): { key: string | null, createdAt: number | null, keyFile: string } => {
      let createdAt: number | null = null
      let key: string | null = null
      try {
        if (fs.existsSync(this.WS_KEY_FILE)) {
          const keyData = fs.readFileSync(this.WS_KEY_FILE, 'utf8')
          const parsedData = JSON.parse(keyData)
          createdAt = parsedData.createdAt
          key = parsedData.key
        }
      }
      catch (error) {
        console.error('Error reading key file:', error)
      }

      return {
        key: key,
        createdAt,
        keyFile: this.WS_KEY_FILE,
      }
    })

    // Encryption key management
    ipcMain.handle('get-encryption-key', (): string | null => {
      return this.encryptionKey
    })

    ipcMain.handle('regenerate-encryption-key', async (): Promise<{ key: string, createdAt: number, source: 'environment' | 'generated' | null }> => {
      // Only allow regeneration if not using environment variable
      if (process.env.ENCRYPTION_KEY && this.encryptionKey === process.env.ENCRYPTION_KEY) {
        throw new Error('Cannot regenerate encryption key when using environment variable')
      }

      await this.generateNewEncryptionKey()
      return {
        key: this.encryptionKey!,
        createdAt: Date.now(),
        source: 'generated',
      }
    })

    ipcMain.handle('get-encryption-key-info', (): { key: string | null, createdAt: number | null, keyFile: string, source: 'environment' | 'generated' | null } => {
      return this.getEncryptionKeyInfo()
    })

    // External URL handling
    ipcMain.handle('open-external-url', async (_event, url: string): Promise<void> => {
      await shell.openExternal(url)
    })

    // Settings management
    ipcMain.handle('get-settings', (): { showNotifications: boolean, automaticCodeApproval: CodeApprovalLevel, automaticResponseApproval: ResponseApprovalLevel, fullCodeExecution: boolean, settingsFile: string, updatedAt: number | null } => {
      return this.getSettingsInfo()
    })

    ipcMain.handle('set-show-notifications', async (_event, show: boolean): Promise<void> => {
      this.showNotifications = show
      await this.saveSettings()
    })

    ipcMain.handle('get-show-notifications', (): boolean => {
      return this.showNotifications
    })

    ipcMain.handle('set-automatic-code-approval', async (_event, level: CodeApprovalLevel): Promise<void> => {
      this.automaticCodeApproval = level
      await this.saveSettings()
    })

    ipcMain.handle('get-automatic-code-approval', (): CodeApprovalLevel => {
      return this.automaticCodeApproval
    })

    ipcMain.handle('set-automatic-response-approval', async (_event, level: ResponseApprovalLevel): Promise<void> => {
      this.automaticResponseApproval = level
      await this.saveSettings()
    })

    ipcMain.handle('get-automatic-response-approval', (): ResponseApprovalLevel => {
      return this.automaticResponseApproval
    })

    ipcMain.handle('set-full-code-execution', async (_event, enabled: boolean): Promise<void> => {
      this.fullCodeExecution = enabled
      await this.saveSettings()

      // Create or remove the .keyboard-mcp/full-code-execution file
      if (enabled) {
        // Ensure .keyboard-mcp directory exists
        if (!fs.existsSync(this.STORAGE_DIR)) {
          fs.mkdirSync(this.STORAGE_DIR, { recursive: true, mode: 0o700 })
        }
        // Create the file with enabled: true
        fs.writeFileSync(this.FULL_CODE_EXECUTION_FILE, JSON.stringify({ enabled: true }, null, 2), { mode: 0o600 })
      }
      else {
        // Remove the file if it exists
        if (fs.existsSync(this.FULL_CODE_EXECUTION_FILE)) {
          fs.unlinkSync(this.FULL_CODE_EXECUTION_FILE)
        }
      }
    })

    ipcMain.handle('get-full-code-execution', (): boolean => {
      return this.fullCodeExecution
    })

    ipcMain.handle('get-assets-path', (): string => {
      return getAssetsPath()
    })

    // Database operations - handle pending count updates from renderer
    ipcMain.handle('db:pending-count-updated', (_event, count: number): void => {
      this.pendingCount = count
      this.trayManager.updateTrayIcon()
    })

    // Database operations - get pending count (for REST API)
    ipcMain.handle('db:get-pending-count', async (): Promise<number> => {
      return this.pendingCount
    })

    // Database operations - clear all messages
    ipcMain.handle('db:clear-all-messages', async (): Promise<void> => {
      this.clearAllMessages()
    })

    // Executor WebSocket client IPC handlers
    ipcMain.handle('get-executor-connection-status', () => {
      if (!this.executorWSClient) {
        return { connected: false }
      }
      return this.executorWSClient.getConnectionInfo()
    })

    ipcMain.handle('reconnect-to-executor', async (): Promise<boolean> => {
      if (this.executorWSClient) {
        return await this.executorWSClient.reconnect()
      }
      return false
    })

    ipcMain.handle('disconnect-from-executor', (): void => {
      if (this.executorWSClient) {
        this.executorWSClient.disconnect()
      }

      // Disconnect from SSE when executor disconnects
      if (this.sseBackgroundService) {
        this.sseBackgroundService.disconnect()
      }
    })

    // Codespace discovery and management IPC handlers
    ipcMain.handle('discover-codespaces', async () => {
      if (!this.executorWSClient) {
        return []
      }
      return await this.executorWSClient.discoverCodespaces()
    })

    ipcMain.handle('connect-to-codespace', async (_event, codespaceName: string): Promise<boolean> => {
      if (!this.executorWSClient) {
        return false
      }
      return await this.executorWSClient.connectToSpecificCodespace(codespaceName)
    })

    ipcMain.handle('connect-to-best-codespace', async (): Promise<boolean> => {
      if (!this.executorWSClient) {
        return false
      }
      return await this.executorWSClient.autoConnect()
    })

    ipcMain.handle('connect-to-localhost', (): void => {
      if (this.executorWSClient) {
        this.executorWSClient.connectToLocalhost()
      }
    })

    ipcMain.handle('get-last-known-codespaces', () => {
      if (!this.executorWSClient) {
        return []
      }
      return this.executorWSClient.getLastKnownCodespaces()
    })

    // Auto-updater IPC handlers (only available on macOS and Windows)
    ipcMain.handle('check-for-updates', async (): Promise<void> => {
      if (process.platform === 'darwin' || process.platform === 'win32') {
        autoUpdater.checkForUpdates()
      }
      else {
        throw new Error('Auto-updater not supported on this platform')
      }
    })

    ipcMain.handle('download-update', async (): Promise<void> => {
      if (process.platform === 'darwin' || process.platform === 'win32') {
        // On macOS and Windows, updates are downloaded automatically
        throw new Error('Manual update download not supported')
      }
      else {
        throw new Error('Auto-updater not supported on this platform')
      }
    })

    ipcMain.handle('quit-and-install', async (): Promise<void> => {
      if (process.platform === 'darwin' || process.platform === 'win32') {
        autoUpdater.quitAndInstall()
      }
      else {
        throw new Error('Auto-updater not supported on this platform')
      }
    })

    // Test methods for development
    ipcMain.handle('test-update-available', async (): Promise<void> => {
      this.windowManager.sendMessage('update-available', {
        version: '1.0.1',
        releaseDate: new Date().toISOString(),
        releaseName: 'Test Update',
        releaseNotes: 'This is a test update notification',
      })
    })

    ipcMain.handle('test-download-update', async (): Promise<void> => {
      // Simulate download progress
      for (let i = 0; i <= 100; i += 10) {
        this.windowManager.sendMessage('download-progress', {
          percent: i,
          transferred: i * 1024 * 1024,
          total: 100 * 1024 * 1024,
          bytesPerSecond: 1024 * 1024,
        })
        await new Promise(resolve => setTimeout(resolve, 200))
      }
    })

    ipcMain.handle('test-update-downloaded', async (): Promise<void> => {
      this.windowManager.sendMessage('update-downloaded', {
        version: '1.0.1',
        releaseDate: new Date().toISOString(),
        releaseName: 'Test Update',
        releaseNotes: 'This is a test update notification',
      })
    })

    // AI Provider management IPC handlers
    ipcMain.handle('set-ai-provider-key', async (_event, provider: string, apiKey: string): Promise<void> => {
      try {
        aiRuntime.setApiKey(provider, apiKey)
      }
      catch (error) {
        throw new Error(`Failed to save API key for ${provider}: ${error instanceof Error ? error.message : 'Unknown error'}`)
      }
    })

    ipcMain.handle('get-ai-provider-keys', async (): Promise<Array<{ provider: string, hasKey: boolean, configured: boolean }>> => {
      const providers = ['openai', 'anthropic', 'gemini']
      return providers.map(provider => ({
        provider,
        hasKey: aiRuntime.hasApiKey(provider),
        configured: aiRuntime.hasApiKey(provider) && aiRuntime.hasProvider(provider),
      }))
    })

    ipcMain.handle('remove-ai-provider-key', async (_event, provider: string): Promise<void> => {
      try {
        aiRuntime.removeApiKey(provider)
      }
      catch (error) {
        throw new Error(`Failed to remove API key for ${provider}: ${error instanceof Error ? error.message : 'Unknown error'}`)
      }
    })

    ipcMain.handle('test-ai-provider-connection', async (_event, provider: string): Promise<{ success: boolean, error?: string }> => {
      try {
        if (!aiRuntime.hasApiKey(provider)) {
          return { success: false, error: 'No API key configured' }
        }

        // Test with a simple message
        const testMessages = [{ role: 'user' as const, content: 'Hello' }]
        await aiRuntime.sendMessage(provider, testMessages, {})
        return { success: true }
      }
      catch (error) {
        return {
          success: false,
          error: error instanceof Error ? error.message : 'Connection test failed',
        }
      }
    })

    ipcMain.handle('send-ai-message', async (_event, provider: string, messages: Array<{ role: 'user' | 'assistant' | 'system', content: string }>, config?: { model?: string }): Promise<string> => {
      try {
        const response = await aiRuntime.sendMessage(provider, messages, config || {})
        return response.content
      }
      catch (error) {
        throw new Error(`Failed to send message to ${provider}: ${error instanceof Error ? error.message : 'Unknown error'}`)
      }
    })
  }

  private handleApproveMessage(message: Message, feedback?: string): Message {
    // Update message status
    const updatedMessage = { ...message, status: 'approved' as const, feedback }

    // Send response back through WebSocket if needed
    this.sendWebSocketResponse(updatedMessage)
    // Send approval to executor
    if (this.executorWSClient) {
      this.executorWSClient.sendApproval(message.id, feedback)
    }

    return updatedMessage
  }

  private handleRejectMessage(messageId: string, feedback?: string): Partial<Message> {
    // Create message object for WebSocket response
    const message: Partial<Message> = {
      id: messageId,
      status: 'rejected',
      feedback,
      requiresResponse: true,
    }

    // Send response back through WebSocket if needed
    this.sendWebSocketResponse(message as Message)

    return message
  }

  private handleApproveCollectionShare(messageId: string, updatedRequest: CollectionRequest): Partial<ShareMessage> {
    // Create share message object for WebSocket response
    const shareMessage: Partial<ShareMessage> = {
      id: messageId,
      status: 'approved',
      collectionRequest: updatedRequest,
      type: 'collection-share',
    }

    // Send response back through WebSocket
    this.sendCollectionShareResponse(shareMessage as ShareMessage, 'approved', updatedRequest)

    return shareMessage
  }

  private handleRejectCollectionShare(messageId: string): Partial<ShareMessage> {
    // Create share message object for WebSocket response
    const shareMessage: Partial<ShareMessage> = {
      id: messageId,
      status: 'rejected',
      type: 'collection-share',
    }

    // Send response back through WebSocket
    this.sendCollectionShareResponse(shareMessage as ShareMessage, 'rejected')

    return shareMessage
  }

  private sendWebSocketResponse(message: Message): void {
    if (this.wsServer && message.requiresResponse) {
      // Send response to all connected WebSocket clients
      this.wsServer.clients.forEach((client) => {
        if (client.readyState === WebSocket.OPEN) {
          client.send(JSON.stringify(message))
        }
      })
    }
  }

  private sendCollectionShareResponse(shareMessage: ShareMessage, status: 'approved' | 'rejected', updatedRequest?: CollectionRequest): void {
    if (this.wsServer) {
      const response = {
        type: 'collection-share-response',
        id: shareMessage.id,
        status: status,
        timestamp: Date.now(),
        data: status === 'approved' ? updatedRequest : null,
      }

      // Send response to all connected WebSocket clients
      this.wsServer.clients.forEach((client) => {
        if (client.readyState === WebSocket.OPEN) {
          client.send(JSON.stringify(response))
        }
      })
    }
  }

  private setupRestAPI(): void {
    this.restApiServer = createRestAPIServer({
      getMessages: () => [], // Messages now stored in renderer IndexedDB
      getAuthTokens: () => this.authService.getAuthTokens(),
      getWebSocketServerStatus: () => !!this.wsServer,
      updateMessageStatus: (messageId: string, status: 'approved' | 'rejected', feedback?: string) => {
        // Use helper method to handle message status update
        const message = status === 'rejected'
          ? this.handleRejectMessage(messageId, feedback)
          : this.handleApproveMessage({ id: messageId, requiresResponse: true } as Message, feedback)

        // Notify all renderer processes to update IndexedDB
        BrowserWindow.getAllWindows().forEach((win) => {
          win.webContents.send('message-status-updated', message)
        })

        return true
      },
    })

    this.restApiServer.start().catch((error: Error) => {
      console.error('Failed to start REST API server:', error)
    })
  }

  private cleanup(): void {
    if (this.restApiServer) {
      this.restApiServer.stop().catch((error: Error) => {
        console.error('Error stopping REST API server:', error)
      })
    }

    if (this.wsServer) {
      this.wsServer.close()
    }

    // Stop OAuth HTTP server - delegate to OAuthService
    if (this.oauthService) {
      this.oauthService.stopOAuthHttpServer()
    }

    // Disconnect from executor
    if (this.executorWSClient) {
      this.executorWSClient.disconnect()
    }

    // Disconnect from SSE when app is shutting down
    if (this.sseBackgroundService) {
      this.sseBackgroundService.disconnect()
    }

    this.trayManager.destroy()
    this.windowManager.destroy()
  }
}

// Create the app instance
new MenuBarNotificationApp()<|MERGE_RESOLUTION|>--- conflicted
+++ resolved
@@ -297,11 +297,8 @@
       this.setupApplicationMenu()
       this.setupWebSocketServer()
       this.setupRestAPI()
-<<<<<<< HEAD
-=======
       this.initializeAIProviders()
       this.setupIPC()
->>>>>>> ecdef4db
 
       // Request notification permissions on all platforms
       await this.requestNotificationPermissions()
