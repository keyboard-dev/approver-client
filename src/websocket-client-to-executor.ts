--- conflicted
+++ resolved
@@ -544,7 +544,6 @@
 
   // Automatically discover and connect to the best available executor
   async autoConnect(): Promise<boolean> {
-<<<<<<< HEAD
    
     // If we have a GitHub token and codespaces service, try GitHub codespaces first
     if (this.codespacesService && this.githubToken && this.executionPreference != 'keyboard-environment') {
@@ -583,84 +582,6 @@
         console.error('Failed to connect to keyboard environment:', error)
         return false
       }
-=======
-    const timestamp = new Date().toISOString()
-    const isConnected = this.isConnected()
-    const hasToken = !!this.githubToken
-    const hasCodespacesService = !!this.codespacesService
-
-    this.showDebugNotification(
-      'autoConnect: Entry',
-      `Time: ${timestamp}\nHas Token: ${hasToken}\nHas CS Service: ${hasCodespacesService}\nIs Connected: ${isConnected}\nCurrent Target: ${this.currentTarget?.name || 'none'}`,
-    )
-
-    // Always require codespaces service - don't fall back to localhost
-    if (!this.codespacesService) {
-      this.showDebugNotification(
-        'autoConnect: No Service',
-        'Returning false - codespacesService is null. Token may not be set.',
-      )
-      return false
-    }
-
-    try {
-      this.showDebugNotification(
-        'autoConnect: Discovering',
-        'Calling discoverAndPrepareCodespace...',
-      )
-
-      // Try to find and connect to a user's codespace
-      const preparedCodespace = await this.codespacesService.discoverAndPrepareCodespace()
-
-      if (preparedCodespace) {
-        const csName = preparedCodespace.codespace.codespace.display_name || preparedCodespace.codespace.codespace.name
-        const wsUrl = preparedCodespace.websocketUrl
-        const isAvailable = preparedCodespace.codespace.available
-
-        this.showDebugNotification(
-          'autoConnect: Found Codespace',
-          `Name: ${csName}\nURL: ${wsUrl.substring(0, 60)}...\nAvailable: ${isAvailable}\nState: ${preparedCodespace.codespace.codespace.state}`,
-        )
-
-        this.currentTarget = {
-          type: 'codespace',
-          url: preparedCodespace.websocketUrl,
-          name: preparedCodespace.codespace.codespace.display_name || preparedCodespace.codespace.codespace.name,
-          codespaceName: preparedCodespace.codespace.codespace.name,
-          connectedAt: Date.now(),
-          source: 'auto',
-        }
-
-        this.showDebugNotification(
-          'autoConnect: Connecting',
-          `Calling connectToTarget for: ${this.currentTarget.name}`,
-        )
-
-        this.connectToTarget(this.currentTarget)
-        return true
-      }
-
-      // If no suitable codespace found, don't connect - let retry handle it
-      this.showDebugNotification(
-        'autoConnect: No Codespace',
-        'discoverAndPrepareCodespace returned null. No suitable codespace found.',
-      )
-
-      return false
-    }
-    catch (error) {
-      const errorMsg = error instanceof Error ? error.message : String(error)
-      const errorStack = error instanceof Error ? error.stack?.substring(0, 200) : 'N/A'
-
-      this.showDebugNotification(
-        'autoConnect: ERROR',
-        `Message: ${errorMsg}\nStack: ${errorStack}`,
-      )
-
-      console.error('Failed to auto-discover codespace:', error)
-      // Don't fall back to localhost - let retry handle codespace discovery
-      return false
->>>>>>> b5395938
     }
 
     // If we have a token but no codespace was found, let retry handle it
