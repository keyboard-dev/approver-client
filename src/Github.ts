--- conflicted
+++ resolved
@@ -175,11 +175,7 @@
 
   // Repository Operations
 
-<<<<<<< HEAD
   async createFork(owner: string, repo: string): Promise<GitHubRepository> {
-=======
-  async createFork(owner: string, repo: string, options = {}): Promise<any> {
->>>>>>> b4db074d
     try {
       // First, get the authenticated user
       const user = await this.getCurrentUser()
