--- conflicted
+++ resolved
@@ -192,25 +192,15 @@
   openExternalUrl: (url: string) => Promise<void>
 
   // Settings management
-<<<<<<< HEAD
-  getSettings: () => Promise<{ showNotifications: boolean, automaticCodeApproval: CodeApprovalLevel, automaticResponseApproval: ResponseApprovalLevel, settingsFile: string, updatedAt: number | null }>
+  getSettings: () => Promise<{ showNotifications: boolean, automaticCodeApproval: CodeApprovalLevel, automaticResponseApproval: ResponseApprovalLevel, fullCodeExecution: boolean, settingsFile: string, updatedAt: number | null }>
   setShowNotifications: (show: boolean) => Promise<void>
   getShowNotifications: () => Promise<boolean>
   setAutomaticCodeApproval: (level: CodeApprovalLevel) => Promise<void>
   getAutomaticCodeApproval: () => Promise<CodeApprovalLevel>
   setAutomaticResponseApproval: (level: ResponseApprovalLevel) => Promise<void>
   getAutomaticResponseApproval: () => Promise<ResponseApprovalLevel>
-=======
-  getSettings: () => Promise<{ showNotifications: boolean, automaticCodeApproval: 'never' | 'low' | 'medium' | 'high', automaticResponseApproval: boolean, fullCodeExecution: boolean, settingsFile: string, updatedAt: number | null }>
-  setShowNotifications: (show: boolean) => Promise<void>
-  getShowNotifications: () => Promise<boolean>
-  setAutomaticCodeApproval: (level: 'never' | 'low' | 'medium' | 'high') => Promise<void>
-  getAutomaticCodeApproval: () => Promise<'never' | 'low' | 'medium' | 'high'>
-  setAutomaticResponseApproval: (enabled: boolean) => Promise<void>
-  getAutomaticResponseApproval: () => Promise<boolean>
   setFullCodeExecution: (enabled: boolean) => Promise<void>
   getFullCodeExecution: () => Promise<boolean>
->>>>>>> 7b03de21
   // Assets path
   getAssetsPath: () => Promise<string>
 
@@ -224,7 +214,25 @@
 
   // Test methods for development
   testUpdateAvailable: () => Promise<void>
+  testDownloadUpdate: () => Promise<void>
+  testUpdateDownloaded: () => Promise<void>
   invoke: (channel: string, ...args: unknown[]) => Promise<unknown>
+
+  // Executor WebSocket connection methods
+  getExecutorConnectionStatus: () => Promise<{ connected: boolean, target?: { type: 'localhost' | 'codespace', url: string, name?: string, codespaceName?: string } }>
+  reconnectToExecutor: () => Promise<boolean>
+  disconnectFromExecutor: () => Promise<void>
+  discoverCodespaces: () => Promise<Array<{ codespace: unknown, websocketUrl?: string, available: boolean, error?: string }>>
+  connectToCodespace: (codespaceName: string) => Promise<boolean>
+  connectToBestCodespace: () => Promise<boolean>
+  connectToLocalhost: () => Promise<void>
+  getLastKnownCodespaces: () => Promise<Array<{ codespace: unknown, websocketUrl?: string, available: boolean, error?: string }>>
+
+  // Database notification (no return value needed)
+  dbPendingCountUpdated: (count: number) => void
+
+  // Version install date
+  getVersionInstallDate: () => Promise<Date | null>
 }
 
 // Expose protected methods that allow the renderer process to use
@@ -353,25 +361,15 @@
   openExternalUrl: (url: string): Promise<void> => ipcRenderer.invoke('open-external-url', url),
 
   // Settings management
-<<<<<<< HEAD
-  getSettings: (): Promise<{ showNotifications: boolean, automaticCodeApproval: CodeApprovalLevel, automaticResponseApproval: ResponseApprovalLevel, settingsFile: string, updatedAt: number | null }> => ipcRenderer.invoke('get-settings'),
+  getSettings: (): Promise<{ showNotifications: boolean, automaticCodeApproval: CodeApprovalLevel, automaticResponseApproval: ResponseApprovalLevel, fullCodeExecution: boolean, settingsFile: string, updatedAt: number | null }> => ipcRenderer.invoke('get-settings'),
   setShowNotifications: (show: boolean): Promise<void> => ipcRenderer.invoke('set-show-notifications', show),
   getShowNotifications: (): Promise<boolean> => ipcRenderer.invoke('get-show-notifications'),
   setAutomaticCodeApproval: (level: CodeApprovalLevel): Promise<void> => ipcRenderer.invoke('set-automatic-code-approval', level),
   getAutomaticCodeApproval: (): Promise<CodeApprovalLevel> => ipcRenderer.invoke('get-automatic-code-approval'),
   setAutomaticResponseApproval: (level: ResponseApprovalLevel): Promise<void> => ipcRenderer.invoke('set-automatic-response-approval', level),
   getAutomaticResponseApproval: (): Promise<ResponseApprovalLevel> => ipcRenderer.invoke('get-automatic-response-approval'),
-=======
-  getSettings: (): Promise<{ showNotifications: boolean, automaticCodeApproval: 'never' | 'low' | 'medium' | 'high', automaticResponseApproval: boolean, fullCodeExecution: boolean, settingsFile: string, updatedAt: number | null }> => ipcRenderer.invoke('get-settings'),
-  setShowNotifications: (show: boolean): Promise<void> => ipcRenderer.invoke('set-show-notifications', show),
-  getShowNotifications: (): Promise<boolean> => ipcRenderer.invoke('get-show-notifications'),
-  setAutomaticCodeApproval: (level: 'never' | 'low' | 'medium' | 'high'): Promise<void> => ipcRenderer.invoke('set-automatic-code-approval', level),
-  getAutomaticCodeApproval: (): Promise<'never' | 'low' | 'medium' | 'high'> => ipcRenderer.invoke('get-automatic-code-approval'),
-  setAutomaticResponseApproval: (enabled: boolean): Promise<void> => ipcRenderer.invoke('set-automatic-response-approval', enabled),
-  getAutomaticResponseApproval: (): Promise<boolean> => ipcRenderer.invoke('get-automatic-response-approval'),
   setFullCodeExecution: (enabled: boolean): Promise<void> => ipcRenderer.invoke('set-full-code-execution', enabled),
   getFullCodeExecution: (): Promise<boolean> => ipcRenderer.invoke('get-full-code-execution'),
->>>>>>> 7b03de21
 
   // Assets path
   getAssetsPath: (): Promise<string> => ipcRenderer.invoke('get-assets-path'),
@@ -392,7 +390,27 @@
 
   // Test methods for development
   testUpdateAvailable: (): Promise<void> => ipcRenderer.invoke('test-update-available'),
+  testDownloadUpdate: (): Promise<void> => ipcRenderer.invoke('test-download-update'),
+  testUpdateDownloaded: (): Promise<void> => ipcRenderer.invoke('test-update-downloaded'),
   invoke: (channel: string, ...args: unknown[]): Promise<unknown> => ipcRenderer.invoke(channel, ...args),
+
+  // Executor WebSocket connection methods
+  getExecutorConnectionStatus: () => ipcRenderer.invoke('get-executor-connection-status'),
+  reconnectToExecutor: (): Promise<boolean> => ipcRenderer.invoke('reconnect-to-executor'),
+  disconnectFromExecutor: (): Promise<void> => ipcRenderer.invoke('disconnect-from-executor'),
+  discoverCodespaces: () => ipcRenderer.invoke('discover-codespaces'),
+  connectToCodespace: (codespaceName: string): Promise<boolean> => ipcRenderer.invoke('connect-to-codespace', codespaceName),
+  connectToBestCodespace: (): Promise<boolean> => ipcRenderer.invoke('connect-to-best-codespace'),
+  connectToLocalhost: (): Promise<void> => ipcRenderer.invoke('connect-to-localhost'),
+  getLastKnownCodespaces: () => ipcRenderer.invoke('get-last-known-codespaces'),
+
+  // Database notification (no return value needed)
+  dbPendingCountUpdated: (count: number): void => {
+    ipcRenderer.invoke('db:pending-count-updated', count)
+  },
+
+  // Version install date
+  getVersionInstallDate: (): Promise<Date | null> => ipcRenderer.invoke('get-version-install-date'),
 } as ElectronAPI)
 
 // Extend the global Window interface
