--- conflicted
+++ resolved
@@ -49,14 +49,13 @@
   onAuthSuccess: (callback: (event: IpcRendererEvent, data: AuthStatus) => void) => void;
   onAuthError: (callback: (event: IpcRendererEvent, error: AuthError) => void) => void;
   onAuthLogout: (callback: (event: IpcRendererEvent) => void) => void;
-<<<<<<< HEAD
   // WebSocket key management
   getWSConnectionKey: () => Promise<string | null>;
   getWSConnectionUrl: () => Promise<string>;
   regenerateWSKey: () => Promise<{ key: string; createdAt: number }>;
   getWSKeyInfo: () => Promise<{ key: string | null; createdAt: number | null; keyFile: string }>;
   onWSKeyGenerated: (callback: (event: IpcRendererEvent, data: { key: string; createdAt: number }) => void) => void;
-=======
+
   // Window control methods
   windowClose: () => Promise<void>;
   windowToggleVisibility: () => Promise<void>;
@@ -66,7 +65,6 @@
   windowStartDrag: () => Promise<boolean>;
   windowMove: (position: { x: number; y: number }) => Promise<void>;
   windowGetPosition: () => Promise<[number, number]>;
->>>>>>> cb2b9111
 }
 
 // Expose protected methods that allow the renderer process to use
@@ -107,7 +105,7 @@
     ipcRenderer.on('auth-logout', callback);
   },
   
-<<<<<<< HEAD
+
   // WebSocket key management
   getWSConnectionKey: (): Promise<string | null> => ipcRenderer.invoke('get-ws-connection-key'),
   getWSConnectionUrl: (): Promise<string> => ipcRenderer.invoke('get-ws-connection-url'),
@@ -116,7 +114,6 @@
   onWSKeyGenerated: (callback: (event: IpcRendererEvent, data: { key: string; createdAt: number }) => void): void => {
     ipcRenderer.on('ws-key-generated', callback);
   }
-=======
   // Window control methods
   windowClose: (): Promise<void> => ipcRenderer.invoke('window-close'),
   windowToggleVisibility: (): Promise<void> => ipcRenderer.invoke('window-toggle-visibility'),
@@ -126,7 +123,6 @@
   windowStartDrag: (): Promise<boolean> => ipcRenderer.invoke('window-start-drag'),
   windowMove: (position: { x: number; y: number }): Promise<void> => ipcRenderer.invoke('window-move', position),
   windowGetPosition: (): Promise<[number, number]> => ipcRenderer.invoke('window-get-position')
->>>>>>> cb2b9111
 } as ElectronAPI);
 
 // Extend the global Window interface
