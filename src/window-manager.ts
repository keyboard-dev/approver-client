--- conflicted
+++ resolved
@@ -22,15 +22,9 @@
     const iconPath = path.join(__dirname, '../assets/keyboard-dock.icns')
 
     this.mainWindow = new BrowserWindow({
-<<<<<<< HEAD
-      width: DEFAULT_WINDOW_WIDTH, // Larger for reading code
-      height: DEFAULT_WINDOW_HEIGHT, // Taller for explanations
-      show: false, // Don't show/focus the window when created
-=======
-      width: 600, // Larger for reading code
-      height: 800, // Taller for explanations
+      width: DEFAULT_WINDOW_WIDTH,
+      height: DEFAULT_WINDOW_HEIGHT,
       // show: false, // Don't show/focus the window when created
->>>>>>> 175e0278
       transparent: true,
       frame: false,
       icon: iconPath,
