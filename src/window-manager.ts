import { BrowserWindow, ipcMain, screen } from 'electron'
import * as path from 'path'
import { Message } from './types'

export interface WindowManagerOptions {
  onWindowClosed: () => void
  onMessageShow: (message: Message) => void
}

export class WindowManager {
  private mainWindow: BrowserWindow | null = null
  private options: WindowManagerOptions

  constructor(options: WindowManagerOptions) {
    this.options = options
  }

  public createMainWindow(): void {
    this.mainWindow = new BrowserWindow({
      width: 600, // Larger for reading code
      height: 700, // Taller for explanations
      show: false, // Don't show/focus the window when created
      webPreferences: {
        preload: path.join(__dirname, 'preload.js'),
      },
      ...(process.platform === 'darwin' && {
        titleBarStyle: 'hidden',
        type: 'panel',
        // alwaysOnTop: true,
      }),
    })

    this.mainWindow.loadFile(path.join(__dirname, '../public/index.html'))

    // Hide window when it loses focus
    this.mainWindow.on('blur', () => {
      if (this.mainWindow?.isVisible()) {
        setTimeout(() => {
          if (this.mainWindow?.isVisible() && !this.mainWindow?.isFocused()) {
            this.mainWindow.hide()
          }
        }, 100)
      }
    })

    this.mainWindow.on('closed', () => {
      this.mainWindow = null
      this.options.onWindowClosed()
    })
  }

  public toggleWindow(bounds?: Electron.Rectangle): void {
    if (this.mainWindow?.isVisible()) {
      this.mainWindow.hide()
    }
    else {
      this.showWindow(bounds)
    }
  }

  public showWindow(bounds?: Electron.Rectangle): void {
    if (!this.mainWindow) {
      this.createMainWindow()
    }

<<<<<<< HEAD
    if (!this.mainWindow) return
=======
    if (!this.mainWindow) return;
>>>>>>> 360cccc5

    if (bounds) {
      this.positionWindowNearTray(bounds);
    } else {
      // Force the window to be on the current screen before showing
      const currentDisplay = screen.getDisplayNearestPoint(screen.getCursorScreenPoint());
      this.mainWindow.setBounds({
        x: currentDisplay.bounds.x + 100,
        y: currentDisplay.bounds.y + 100,
        width: 600,
        height: 700
      });
    }

    this.mainWindow.setVisibleOnAllWorkspaces(true)

    this.mainWindow.showInactive() // Show without focusing
    // this.mainWindow.show();
    // this.mainWindow.focus();
  }

  private positionWindowNearTray(trayBounds: Electron.Rectangle): void {
    if (!this.mainWindow) return

    const windowBounds = this.mainWindow.getBounds()

    // Find the display that contains the tray icon
    const trayCenter = {
      x: trayBounds.x + trayBounds.width / 2,
      y: trayBounds.y + trayBounds.height / 2
    };
    const targetDisplay = screen.getDisplayNearestPoint(trayCenter);

    // Find the display that contains the tray icon
    const trayCenter = {
      x: trayBounds.x + trayBounds.width / 2,
      y: trayBounds.y + trayBounds.height / 2
    };
    const targetDisplay = screen.getDisplayNearestPoint(trayCenter);

    let x = Math.round(trayBounds.x + (trayBounds.width / 2) - (windowBounds.width / 2));
    let y = Math.round(trayBounds.y + trayBounds.height + 5);

    // Make sure window stays on the correct screen
    const { width: screenWidth, height: screenHeight } = targetDisplay.workAreaSize;
    const { x: screenX, y: screenY } = targetDisplay.workArea;

    // Constrain to the target display's work area
    x = Math.max(screenX, Math.min(x, screenX + screenWidth - windowBounds.width));
    y = Math.max(screenY, Math.min(y, screenY + screenHeight - windowBounds.height));

    this.mainWindow.setPosition(x, y)
  }

  public hideWindow(): void {
    if (this.mainWindow) {
      this.mainWindow.hide()
    }
  }

  public isVisible(): boolean {
    return this.mainWindow?.isVisible() ?? false
  }

  public sendMessage(channel: string, ...args: any[]): void {
    if (this.mainWindow) {
      this.mainWindow.webContents.send(channel, ...args)
    }
  }

  public showMessage(message: Message): void {
    if (this.mainWindow) {
      this.mainWindow.webContents.send('show-message', message)
    }
  }

  private setupWindowControls(): void {
    // Handle window close
    ipcMain.handle('window-close', () => {
      this.hideWindow()
    })

    // Handle window hide/show toggle
    ipcMain.handle('window-toggle-visibility', () => {
      if (this.mainWindow) {
        if (this.mainWindow.isVisible()) {
          this.mainWindow.hide()
        }
        else {
          this.mainWindow.show()
        }
      }
    })

    // Handle window opacity change
    ipcMain.handle('window-set-opacity', (event, opacity: number) => {
      if (this.mainWindow) {
        this.mainWindow.setOpacity(Math.max(0.1, Math.min(1.0, opacity)))
      }
    })

    // Handle window resize
    ipcMain.handle('window-resize', (event, { width, height }) => {
      if (this.mainWindow) {
        this.mainWindow.setSize(width, height)
      }
    })
  }

  public destroy(): void {
    if (this.mainWindow) {
      this.mainWindow.close()
      this.mainWindow = null
    }
  }
}<|MERGE_RESOLUTION|>--- conflicted
+++ resolved
@@ -63,11 +63,7 @@
       this.createMainWindow()
     }
 
-<<<<<<< HEAD
-    if (!this.mainWindow) return
-=======
     if (!this.mainWindow) return;
->>>>>>> 360cccc5
 
     if (bounds) {
       this.positionWindowNearTray(bounds);
@@ -93,13 +89,6 @@
     if (!this.mainWindow) return
 
     const windowBounds = this.mainWindow.getBounds()
-
-    // Find the display that contains the tray icon
-    const trayCenter = {
-      x: trayBounds.x + trayBounds.width / 2,
-      y: trayBounds.y + trayBounds.height / 2
-    };
-    const targetDisplay = screen.getDisplayNearestPoint(trayCenter);
 
     // Find the display that contains the tray icon
     const trayCenter = {
