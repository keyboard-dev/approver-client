--- conflicted
+++ resolved
@@ -10,11 +10,8 @@
 import { CheckCircle, XCircle, Clock, AlertTriangle, X, Wifi, WifiOff } from 'lucide-react';
 import AuthComponent from './components/AuthComponent';
 import WebSocketKeyManager from './components/WebSocketKeyManager';
-<<<<<<< HEAD
 import EncryptionKeyManager from './components/EncryptionKeyManager';
-=======
 import { OAuthProviderManager } from './components/OAuthProviderManager';
->>>>>>> 3cec9906
 import './App.css';
 import { extractJsonFromCodeApproval } from '../lib/utils/data.utils';
 
@@ -567,23 +564,22 @@
 {showSettings ? (
                   // Settings View
                   <div className="space-y-6">
-<<<<<<< HEAD
-                    <WebSocketKeyManager />
-                    <EncryptionKeyManager />
-=======
                     <Tabs defaultValue="websocket" className="w-full">
-                      <TabsList className="grid w-full grid-cols-2">
+                      <TabsList className="grid w-full grid-cols-3">
                         <TabsTrigger value="websocket">WebSocket</TabsTrigger>
+                        <TabsTrigger value="encryption">Encryption</TabsTrigger>
                         <TabsTrigger value="oauth">OAuth Providers</TabsTrigger>
                       </TabsList>
                       <TabsContent value="websocket" className="mt-6">
                         <WebSocketKeyManager />
                       </TabsContent>
+                      <TabsContent value="encryption" className="mt-6">
+                        <EncryptionKeyManager />
+                      </TabsContent>
                       <TabsContent value="oauth" className="mt-6">
                         <OAuthProviderManager />
                       </TabsContent>
                     </Tabs>
->>>>>>> 3cec9906
                   </div>
                 ) : (
                   // Message List View
