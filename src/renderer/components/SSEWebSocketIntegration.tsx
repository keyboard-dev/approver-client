--- conflicted
+++ resolved
@@ -28,17 +28,6 @@
       executorClientRef.current.connectFromSSEEvent(codespace)
         .then((success) => {
           if (success) {
-<<<<<<< HEAD
-            console.log('✅ Successfully connected to codespace WebSocket:', codespace.name)
-          }
-          else {
-            console.error('❌ Failed to connect to codespace WebSocket:', codespace.name)
-          }
-        })
-        .catch((error) => {
-          console.error('❌ Error connecting to codespace WebSocket:', error)
-          // Could emit error event here for UI to handle
-=======
             console.log('✅ SSE: Successfully connected to codespace WebSocket:', codespace.name)
           }
           else {
@@ -47,7 +36,6 @@
         })
         .catch((error) => {
           console.error('❌ SSE: Error connecting to codespace WebSocket:', error)
->>>>>>> ecdef4db
         })
     }
     else {
