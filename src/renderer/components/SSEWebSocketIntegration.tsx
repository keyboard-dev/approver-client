import React, { useCallback, useEffect, useRef } from 'react'
import { CodespaceData } from '../../services/SSEBackgroundService'
import { ExecutorWebSocketClient } from '../../websocket-client-to-executor'
import { useSSE } from '../hooks/useSSE'

interface SSEWebSocketIntegrationProps {
  serverUrl: string
  executorClient: ExecutorWebSocketClient | null
}

export const SSEWebSocketIntegration: React.FC<SSEWebSocketIntegrationProps> = ({
  serverUrl,
  executorClient,
}) => {
  const executorClientRef = useRef(executorClient)

  // Update ref when prop changes
  useEffect(() => {
    executorClientRef.current = executorClient
  }, [executorClient])

  // Handle codespace online events from SSE
  const handleCodespaceOnline = useCallback((codespace: CodespaceData) => {
    console.log('🚀 SSE: Codespace online, attempting WebSocket connection:', codespace.name)

    if (executorClientRef.current) {
      // Attempt to connect to the codespace WebSocket
      executorClientRef.current.connectFromSSEEvent(codespace)
        .then((success) => {
          if (success) {
            console.log('✅ Successfully connected to codespace WebSocket:', codespace.name)
<<<<<<< HEAD
          }
          else {
            console.error('❌ Failed to connect to codespace WebSocket:', codespace.name)
=======
          } else {
            console.log('⏸️ SSE connection attempt declined (staying with current connection):', codespace.name)
>>>>>>> ee93c667
          }
        })
        .catch((error) => {
          console.error('❌ Error connecting to codespace WebSocket:', error)
          // Could emit error event here for UI to handle
        })
    }
    else {
      console.warn('⚠️ No executor client available for SSE-triggered connection')
    }
  }, [])

  // Handle codespace offline events from SSE
  const handleCodespaceOffline = useCallback((codespace: CodespaceData) => {
    console.log('🔽 SSE: Codespace offline:', codespace.name)

    // If the current connection is to this codespace, we might want to disconnect
    // or attempt to reconnect to localhost/other codespaces
    if (executorClientRef.current) {
      const connectionInfo = executorClientRef.current.getConnectionInfo()
      if (connectionInfo.connected
        && connectionInfo.target?.type === 'codespace'
        && connectionInfo.target?.codespaceName === codespace.name) {
        console.log('🔌 Current codespace went offline, falling back to auto-discovery')

        // Trigger reconnection which will auto-discover available options
        executorClientRef.current.reconnect()
          .catch((error) => {
            console.error('❌ Error during reconnection after codespace offline:', error)
          })
      }
    }
  }, [])

  // Initialize SSE connection with event handlers
  const { sseState } = useSSE(
    serverUrl,
    handleCodespaceOnline,
    handleCodespaceOffline,
  )

  // Log SSE connection state changes for debugging
  useEffect(() => {
    if (sseState.lastEvent) {
      console.log('🔔 SSE Event last event')
    }
  }, [sseState.lastEvent])

  // This component doesn't render any UI - it's purely for integration
  // You could return a status indicator if needed
  return null
}

export default SSEWebSocketIntegration<|MERGE_RESOLUTION|>--- conflicted
+++ resolved
@@ -29,14 +29,9 @@
         .then((success) => {
           if (success) {
             console.log('✅ Successfully connected to codespace WebSocket:', codespace.name)
-<<<<<<< HEAD
           }
           else {
             console.error('❌ Failed to connect to codespace WebSocket:', codespace.name)
-=======
-          } else {
-            console.log('⏸️ SSE connection attempt declined (staying with current connection):', codespace.name)
->>>>>>> ee93c667
           }
         })
         .catch((error) => {
