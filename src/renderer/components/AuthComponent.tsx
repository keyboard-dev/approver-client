--- conflicted
+++ resolved
@@ -20,128 +20,6 @@
     skipAuth,
   } = useAuth()
   const [showAuthDetails, setShowAuthDetails] = useState(false)
-  const [isGitHubConnected, setIsGitHubConnected] = useState(false)
-
-<<<<<<< HEAD
-=======
-  const handleAuthSuccess = (
-    _event: Electron.CrossProcessExports.IpcRendererEvent | null,
-    data: AuthStatus,
-  ) => {
-    onAuthChange(data)
-    setAuthStatus(data)
-    setError(null)
-    setIsLoading(false)
-  }
-
-  // Load initial auth status
-  useEffect(() => {
-    loadAuthStatus()
-    loadOnboardingGitHubStatus()
-
-    // Listen for auth events
-    // const handleAuthSuccess = (event: any, data: AuthStatus) => {
-    //   setAuthStatus(data);
-    //   setError(null);
-    //   setIsLoading(false);
-    //   onAuthChange(data);
-    // };
-
-    const handleAuthError = (_event: Electron.CrossProcessExports.IpcRendererEvent | null, errorData: AuthError) => {
-      console.error('Auth error:', errorData)
-      setError(errorData.message)
-      setIsLoading(false)
-    }
-
-    const handleAuthLogout = () => {
-      setAuthStatus({ authenticated: false })
-      setError(null)
-      onAuthChange({ authenticated: false })
-    }
-
-    window.electronAPI.onAuthSuccess(handleAuthSuccess)
-    window.electronAPI.onAuthError(handleAuthError)
-    window.electronAPI.onAuthLogout(handleAuthLogout)
-
-    return () => {
-      window.electronAPI.removeAllListeners('auth-success')
-      window.electronAPI.removeAllListeners('auth-error')
-      window.electronAPI.removeAllListeners('auth-logout')
-    }
-  }, [onAuthChange])
-
-  const loadOnboardingGitHubStatus = async () => {
-    const connected = await window.electronAPI.checkOnboardingGithubToken()
-    setIsGitHubConnected(connected)
-  }
-
-  const loadAuthStatus = async () => {
-    try {
-      if (isSkippingAuth) {
-        setAuthStatus({ authenticated: true, user: { id: SKIP_AUTH_USER_ID, email: SKIP_AUTH_USER_EMAIL, firstName: SKIP_AUTH_USER_FIRST_NAME, lastName: SKIP_AUTH_USER_LAST_NAME } })
-        onAuthChange({ authenticated: true, user: { id: SKIP_AUTH_USER_ID, email: SKIP_AUTH_USER_EMAIL, firstName: SKIP_AUTH_USER_FIRST_NAME, lastName: SKIP_AUTH_USER_LAST_NAME } })
-        return
-      }
-
-      const status = await window.electronAPI.getAuthStatus()
-      setAuthStatus(status)
-      onAuthChange(status)
-    }
-    catch (error) {
-      console.error('Error loading auth status:', error)
-    }
-  }
-
-  const handleLogin = async () => {
-    setIsLoading(true)
-    setError(null)
-
-    try {
-      await window.electronAPI.startOAuth()
-      // The actual authentication will be handled by the OAuth flow
-      // and the auth-success event will be triggered
-    }
-    catch (error) {
-      console.error('Error starting OAuth:', error)
-      setError('Failed to start authentication')
-      setIsLoading(false)
-    }
-  }
-
-  const handleSkipAuth = () => {
-    setIsSkippingAuth(true)
-    setError(null)
-
-    handleAuthSuccess(
-      null,
-      {
-        authenticated: true,
-        user: {
-          id: SKIP_AUTH_USER_ID,
-          email: SKIP_AUTH_USER_EMAIL,
-          firstName: SKIP_AUTH_USER_FIRST_NAME,
-          lastName: SKIP_AUTH_USER_LAST_NAME,
-        },
-      },
-    )
-  }
-
-  const handleLogout = async () => {
-    if (isSkippingAuth) {
-      setIsSkippingAuth(false)
-    }
-
-    try {
-      await window.electronAPI.logout()
-      // The auth-logout event will be triggered
-    }
-    catch (error) {
-      console.error('Error logging out:', error)
-      setError('Failed to logout')
-    }
-  }
-
->>>>>>> b4db074d
   if (authStatus.authenticated || isSkippingAuth) {
     return (
       <Card className="w-full mb-4">
