import { AlertCircle, CheckCircle, ChevronRight, LogOut, Shield, User } from 'lucide-react'
import React, { useState } from 'react'

import { Alert, AlertDescription } from '../../components/ui/alert'
import { useAuth } from '../hooks/useAuth'
import { Badge } from './ui/badge'
<<<<<<< HEAD
import { Button } from './ui/button'
import { Card, CardContent, CardHeader, CardTitle } from './ui/card'
=======
import { User, LogOut, Shield, AlertCircle, CheckCircle, ChevronRight } from 'lucide-react'
import { AuthStatus, AuthError } from '../../preload'
import { SKIP_AUTH_USER_EMAIL, SKIP_AUTH_USER_FIRST_NAME, SKIP_AUTH_USER_ID, SKIP_AUTH_USER_LAST_NAME } from '../../lib/constants/auth.constants'
import keyboardLogo from '../assets/keyboard-logo.png'
import advancedSettingsImg from '../assets/advanced-settings.png'
import installExtensionImg from '../assets/install-extension.png'
>>>>>>> 175e0278

import keyboardLogo from '../assets/keyboard-logo.png'

const AuthComponent: React.FC = () => {
  const {
    authStatus,
    isSkippingAuth,
    isLoading,
    error,
    login,
    logout,
    skipAuth,
  } = useAuth()
  const [showAuthDetails, setShowAuthDetails] = useState(false)
  if (authStatus.authenticated || isSkippingAuth) {
    return (
      <Card className="w-full mb-4">
        <CardHeader className="pb-3">
          <div className="flex items-start justify-between">
            <CardTitle className="text-lg flex items-center space-x-2">
              <Shield className="h-5 w-5 text-green-600" />
              {isSkippingAuth ? 'Skipping Authentication' : 'Authenticated'}
            </CardTitle>
            <div className="flex items-center space-x-2">
              <Badge variant="default" className="bg-green-100 text-green-800 border-green-200">
                <CheckCircle className="h-3 w-3 mr-1" />
                {isSkippingAuth ? 'Skipping Authentication' : 'Logged In'}
              </Badge>
              <Button
                variant="ghost"
                size="sm"
                onClick={() => setShowAuthDetails(!showAuthDetails)}
              >
                {showAuthDetails ? 'Hide' : 'Show'}
                {' '}
                Details
              </Button>
            </div>
          </div>
        </CardHeader>
        <CardContent className="pt-0">
          {showAuthDetails && (
            <div className="space-y-3">
              {authStatus.user && (
                <div className="flex items-center space-x-3 p-3 bg-gray-50 rounded-lg">
                  <User className="h-8 w-8 text-gray-600" />
                  <div>
                    <p className="font-medium text-sm">
                      {authStatus.user.firstName}
                      {' '}
                      {authStatus.user.lastName}
                    </p>
                    <p className="text-xs text-gray-500">{authStatus.user.email}</p>
                    <p className="text-xs text-gray-400">
                      ID:
                      {authStatus.user.id}
                    </p>
                  </div>
                </div>
              )}
              <div className="flex justify-end">
                <Button
                  variant="outline"
                  size="sm"
                  onClick={logout}
                  className="text-red-600 border-red-200 hover:bg-red-50"
                >
                  <LogOut className="h-4 w-4 mr-2" />
                  Logout
                </Button>
              </div>
            </div>
          )}
        </CardContent>
      </Card>
    )
  }

  return (
    <div className="w-full h-full flex flex-col justify-between items-center gap-4">
      <div className="w-full flex-1 px-2.5 py-3 bg-white rounded-lg flex flex-col justify-center items-center gap-4">
        <div className="w-full flex-1 px-6 sm:px-12 lg:px-24 pt-4 pb-8 sm:pt-6 sm:pb-12 flex flex-col justify-center items-center gap-6">
          <div className="w-full max-w-md flex flex-col justify-start items-start gap-8">
            {/* Logo */}
            <div className="w-16 h-16  flex items-center justify-center">
<<<<<<< HEAD
              <img src={keyboardLogo} alt="Keyboard Logo" />
=======
            <img src={keyboardLogo} alt="Keyboard Logo" />
            <img src={advancedSettingsImg} alt="Advanced Settings" />
            <img src={installExtensionImg} alt="Install Extension" />
>>>>>>> 175e0278
            </div>

            {/* Title */}
            <div className="flex flex-col justify-start items-start gap-2.5">
              <h1 className="text-gray-900 text-xl font-semibold font-inter">Get started with Keyboard</h1>
            </div>

            {/* Main Content */}
            <div className="self-stretch flex-1 flex flex-col justify-start items-start gap-4">
              {error && (
                <Alert className="self-stretch border-red-200 bg-red-50 mb-4">
                  <AlertCircle className="h-4 w-4" />
                  <AlertDescription className="text-red-800">
                    {error}
                  </AlertDescription>
                </Alert>
              )}

              {/* Sign in button */}
              <button
                onClick={login}
                disabled={isLoading}
                className="self-stretch h-10 px-5 py-2 rounded border border-gray-300 hover:border-gray-400 hover:bg-gray-50 disabled:opacity-50 flex justify-center items-center gap-2.5 transition-all duration-200 focus:outline-none focus:ring-2 focus:ring-gray-200"
              >
                <span className="text-gray-900 text-sm font-medium font-inter">
                  {isLoading ? 'Authenticating...' : 'Sign in with browser'}
                </span>
              </button>

              {/* OR divider */}
              <div className="self-stretch flex justify-center items-center gap-2.5">
                <div className="flex-1 h-px border-t border-gray-300"></div>
                <span className="text-gray-400 text-xs font-medium font-inter">OR</span>
                <div className="flex-1 h-px border-t border-gray-300"></div>
              </div>

              {/* Continue without authenticating */}
              <div className="self-stretch flex flex-col justify-start items-start">
                <button
                  onClick={skipAuth}
                  disabled={isLoading}
                  className="self-stretch flex justify-between items-center hover:bg-gray-50 p-2 rounded transition-colors disabled:opacity-50 focus:outline-none focus:ring-2 focus:ring-gray-200"
                >
                  <span className="text-gray-900 text-sm font-medium font-inter text-left">
                    Continue without authenticating
                  </span>
                  <div className="w-6 h-6 flex justify-center items-center">
                    <ChevronRight className="w-4 h-4 text-gray-900" />
                  </div>
                </button>
                <span className="text-gray-400 text-xs font-medium font-inter ml-2 mt-1">Certain features will be limited.</span>
              </div>
            </div>

            {/* Help text */}
          </div>
        </div>
      </div>
      <div className="w-full max-w-md text-center">
        <span className="text-gray-400 text-sm font-medium font-inter">Need help? </span>
        <span
          className="text-gray-900 text-sm font-medium font-inter cursor-pointer hover:underline"
          onClick={() => window.electronAPI.openExternal('https://discord.com/invite/UxsRWtV6M2')}
        >
          Ask in our Discord
        </span>
        <span className="text-gray-400 text-sm font-medium font-inter"> or read the </span>
        <span
          className="text-gray-900 text-sm font-medium font-inter cursor-pointer hover:underline"
          onClick={() => window.electronAPI.openExternal('https://docs.keyboard.dev')}
        >
          docs
        </span>
        <span className="text-gray-400 text-sm font-medium font-inter">.</span>
      </div>
    </div>
  )
}

export default AuthComponent<|MERGE_RESOLUTION|>--- conflicted
+++ resolved
@@ -4,17 +4,8 @@
 import { Alert, AlertDescription } from '../../components/ui/alert'
 import { useAuth } from '../hooks/useAuth'
 import { Badge } from './ui/badge'
-<<<<<<< HEAD
 import { Button } from './ui/button'
 import { Card, CardContent, CardHeader, CardTitle } from './ui/card'
-=======
-import { User, LogOut, Shield, AlertCircle, CheckCircle, ChevronRight } from 'lucide-react'
-import { AuthStatus, AuthError } from '../../preload'
-import { SKIP_AUTH_USER_EMAIL, SKIP_AUTH_USER_FIRST_NAME, SKIP_AUTH_USER_ID, SKIP_AUTH_USER_LAST_NAME } from '../../lib/constants/auth.constants'
-import keyboardLogo from '../assets/keyboard-logo.png'
-import advancedSettingsImg from '../assets/advanced-settings.png'
-import installExtensionImg from '../assets/install-extension.png'
->>>>>>> 175e0278
 
 import keyboardLogo from '../assets/keyboard-logo.png'
 
@@ -100,13 +91,9 @@
           <div className="w-full max-w-md flex flex-col justify-start items-start gap-8">
             {/* Logo */}
             <div className="w-16 h-16  flex items-center justify-center">
-<<<<<<< HEAD
               <img src={keyboardLogo} alt="Keyboard Logo" />
-=======
-            <img src={keyboardLogo} alt="Keyboard Logo" />
-            <img src={advancedSettingsImg} alt="Advanced Settings" />
-            <img src={installExtensionImg} alt="Install Extension" />
->>>>>>> 175e0278
+              {/* <img src={advancedSettingsImg} alt="Advanced Settings" />
+              <img src={installExtensionImg} alt="Install Extension" /> */}
             </div>
 
             {/* Title */}
