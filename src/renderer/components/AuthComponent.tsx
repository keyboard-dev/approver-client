--- conflicted
+++ resolved
@@ -1,24 +1,13 @@
-import { AlertCircle, CheckCircle, LogOut, Shield, User } from 'lucide-react'
+import { AlertCircle, CheckCircle, ChevronRight, LogOut, Shield, User } from 'lucide-react'
 import React, { useState } from 'react'
 
 import { Alert, AlertDescription } from '../../components/ui/alert'
 import { useAuth } from '../hooks/useAuth'
 import { Badge } from './ui/badge'
-<<<<<<< HEAD
 import { Button } from './ui/button'
 import { Card, CardContent, CardHeader, CardTitle } from './ui/card'
-=======
-import { User, LogOut, Shield, AlertCircle, CheckCircle, ChevronRight } from 'lucide-react'
-import { AuthStatus, AuthError } from '../../preload'
-import { SKIP_AUTH_USER_EMAIL, SKIP_AUTH_USER_FIRST_NAME, SKIP_AUTH_USER_ID, SKIP_AUTH_USER_LAST_NAME } from '../../lib/constants/auth.constants'
+
 import keyboardLogo from '../assets/keyboard-logo.png'
-
-interface AuthComponentProps {
-  isSkippingAuth: boolean
-  onAuthChange: (authStatus: AuthStatus) => void
-  setIsSkippingAuth: (isSkippingAuth: boolean) => void
-}
->>>>>>> 2fc77e26
 
 const AuthComponent: React.FC = () => {
   const {
@@ -97,56 +86,14 @@
   }
 
   return (
-<<<<<<< HEAD
-    <Card className="w-full mb-4">
-      <CardHeader>
-        <CardTitle className="text-lg flex items-center space-x-2">
-          <AlertCircle className="h-5 w-5 text-orange-600" />
-          <span>Authentication Required</span>
-        </CardTitle>
-      </CardHeader>
-      <CardContent className="space-y-4 flex flex-col items-start">
-        <p className="text-sm text-gray-600">
-          Please authenticate to access the message approval system. This will open your browser for secure login.
-        </p>
-
-        {error && (
-          <Alert className="border-red-200 bg-red-50">
-            <AlertCircle className="h-4 w-4" />
-            <AlertDescription className="text-red-800">
-              {error}
-            </AlertDescription>
-          </Alert>
-        )}
-
-        <div className="flex flex-col gap-2 justify-center items-center w-40 self-center">
-          <Button
-            onClick={login}
-            disabled={isLoading}
-            className="bg-gray-200 hover:bg-gray-400 text-gray-800 w-full"
-          >
-            {/* <LogIn className="h-4 w-4 mr-2" /> */}
-            {isLoading ? 'Authenticating...' : 'Sign In'}
-          </Button>
-
-          <Button
-            onClick={skipAuth}
-            disabled={isLoading}
-            className="bg-gray-600 hover:bg-gray-800 text-white w-full"
-          >
-            Skip Authentication
-          </Button>
-        </div>
-=======
     <div className="w-full h-full flex flex-col justify-between items-center gap-4">
       <div className="w-full flex-1 px-2.5 py-3 bg-white rounded-lg flex flex-col justify-center items-center gap-4">
         <div className="w-full flex-1 px-6 sm:px-12 lg:px-24 pt-4 pb-8 sm:pt-6 sm:pb-12 flex flex-col justify-center items-center gap-6">
           <div className="w-full max-w-md flex flex-col justify-start items-start gap-8">
             {/* Logo */}
             <div className="w-16 h-16  flex items-center justify-center">
-            <img src={keyboardLogo} alt="Keyboard Logo" />
+              <img src={keyboardLogo} alt="Keyboard Logo" />
             </div>
-            
 
             {/* Title */}
             <div className="flex flex-col justify-start items-start gap-2.5">
@@ -166,7 +113,7 @@
 
               {/* Sign in button */}
               <button
-                onClick={handleLogin}
+                onClick={login}
                 disabled={isLoading}
                 className="self-stretch h-10 px-5 py-2 rounded border border-gray-300 hover:border-gray-400 hover:bg-gray-50 disabled:opacity-50 flex justify-center items-center gap-2.5 transition-all duration-200 focus:outline-none focus:ring-2 focus:ring-gray-200"
               >
@@ -181,12 +128,11 @@
                 <span className="text-gray-400 text-xs font-medium font-inter">OR</span>
                 <div className="flex-1 h-px border-t border-gray-300"></div>
               </div>
->>>>>>> 2fc77e26
 
               {/* Continue without authenticating */}
               <div className="self-stretch flex flex-col justify-start items-start">
                 <button
-                  onClick={handleSkipAuth}
+                  onClick={skipAuth}
                   disabled={isLoading}
                   className="self-stretch flex justify-between items-center hover:bg-gray-50 p-2 rounded transition-colors disabled:opacity-50 focus:outline-none focus:ring-2 focus:ring-gray-200"
                 >
@@ -206,21 +152,21 @@
         </div>
       </div>
       <div className="w-full max-w-md text-center">
-              <span className="text-gray-400 text-sm font-medium font-inter">Need help? </span>
-              <span 
-                className="text-gray-900 text-sm font-medium font-inter cursor-pointer hover:underline"
-                onClick={() => window.electronAPI.openExternal('https://discord.com/invite/UxsRWtV6M2')}
-              >
-                Ask in our Discord
-              </span>
-              <span className="text-gray-400 text-sm font-medium font-inter"> or read the </span>
-              <span 
-                className="text-gray-900 text-sm font-medium font-inter cursor-pointer hover:underline"
-                onClick={() => window.electronAPI.openExternal('https://docs.keyboard.dev')}
-              >
-                docs
-              </span>
-              <span className="text-gray-400 text-sm font-medium font-inter">.</span>
+        <span className="text-gray-400 text-sm font-medium font-inter">Need help? </span>
+        <span
+          className="text-gray-900 text-sm font-medium font-inter cursor-pointer hover:underline"
+          onClick={() => window.electronAPI.openExternal('https://discord.com/invite/UxsRWtV6M2')}
+        >
+          Ask in our Discord
+        </span>
+        <span className="text-gray-400 text-sm font-medium font-inter"> or read the </span>
+        <span
+          className="text-gray-900 text-sm font-medium font-inter cursor-pointer hover:underline"
+          onClick={() => window.electronAPI.openExternal('https://docs.keyboard.dev')}
+        >
+          docs
+        </span>
+        <span className="text-gray-400 text-sm font-medium font-inter">.</span>
       </div>
     </div>
   )
