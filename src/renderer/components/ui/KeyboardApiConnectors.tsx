import React, { useEffect, useState } from 'react'
import { ServerProviderInfo } from '../../../oauth-providers'
import { getProviderIcon } from '../../utils/providerUtils'
import { ButtonDesigned } from './ButtonDesigned'

interface IntegrationProvider {
  id: string
  name: string
  icon: string
  configured: boolean
  scopes: string[]
}

interface ExtendedServerProviderInfo extends ServerProviderInfo {
  logoUrl?: string
}

interface KeyboardApiConnectorsProps {
  title?: string
  description?: string
  showSkipButton?: boolean
  onComplete?: () => void
  className?: string
}

export const KeyboardApiConnectors: React.FC<KeyboardApiConnectorsProps> = ({
  title = 'Keyboard API Connectors',
  description = 'Connect to available providers from the Keyboard API.',
  showSkipButton = false,
  onComplete,
  className = '',
}) => {
  const [providers, setProviders] = useState<IntegrationProvider[]>([])
  const [providerStatus, setProviderStatus] = useState<Record<string, { authenticated: boolean, user?: unknown }>>({})
  const [isLoading, setIsLoading] = useState<Record<string, boolean>>({})
  const [error, setError] = useState<string | null>(null)
  const [isLoadingProviders, setIsLoadingProviders] = useState(true)

  useEffect(() => {
    fetchProviders()
    loadProviderStatus()

    const handleProviderAuthSuccess = (_event: unknown, data: { providerId: string }) => {
      setIsLoading(prev => ({ ...prev, [data.providerId]: false }))
      loadProviderStatus()
      setError(null)
    }

    const handleProviderAuthError = (_event: unknown, data: { providerId: string, message?: string }) => {
      console.error('Provider auth error:', data)
      setError(`Authentication failed: ${data.message || 'Unknown error'}`)
      setIsLoading(prev => ({ ...prev, [data.providerId]: false }))
    }

    if (window.electronAPI) {
      window.electronAPI.onProviderAuthSuccess?.(handleProviderAuthSuccess)
      window.electronAPI.onProviderAuthError?.(handleProviderAuthError)
    }

    return () => {
      // Cleanup
    }
  }, [])

  const fetchProviders = async () => {
    setIsLoadingProviders(true)
    try {
      const serverProviders = await window.electronAPI.getServerProviders()
      let keyboardApiServer = serverProviders.find(s => s.id === 'keyboard-api')

      if (!keyboardApiServer) {
        const newServer = {
          id: 'keyboard-api',
          name: 'Keyboard API',
          url: 'http://localhost:4000',
        }
        await window.electronAPI.addServerProvider(newServer)
        keyboardApiServer = newServer
      }

      const providers = await window.electronAPI.fetchServerProviders('keyboard-api')
<<<<<<< HEAD
      console.log('providers', providers)
=======
>>>>>>> 7b03de21

      if (providers && providers.length > 0) {
        const transformedProviders = providers.map((p: ExtendedServerProviderInfo) => ({
          id: p.name,
          name: p.name.charAt(0).toUpperCase() + p.name.slice(1),
          icon: getProviderIcon(p.logoUrl, p.name),
          configured: p.configured,
          scopes: p.scopes,
        })).filter(p => p.name.toLowerCase() !== 'onboarding')

        setProviders(transformedProviders)
      }
      else {
        throw new Error('No providers returned from server')
      }
    }
    catch (error) {
      console.error('Failed to fetch providers:', error)
      setProviders([
        { id: 'google', name: 'Google', icon: getProviderIcon(undefined, 'google'), configured: true, scopes: [] },
        { id: 'github', name: 'GitHub', icon: getProviderIcon(undefined, 'github'), configured: true, scopes: [] },
        { id: 'microsoft', name: 'Microsoft', icon: getProviderIcon(undefined, 'microsoft'), configured: true, scopes: [] },
      ])
    }
    finally {
      setIsLoadingProviders(false)
    }
  }

  const loadProviderStatus = async () => {
    try {
      const status = await window.electronAPI.getProviderAuthStatus()
      setProviderStatus(status)
    }
    catch (error) {
      console.error('Failed to load provider status:', error)
    }
  }

  const handleConnect = async (providerId: string) => {
    setIsLoading(prev => ({ ...prev, [providerId]: true }))
    setError(null)

    try {
      const serverId = 'keyboard-api'
      await window.electronAPI.startServerProviderOAuth(serverId, providerId)
    }
    catch (error) {
      console.error(`Failed to start OAuth for ${providerId}:`, error)
      setError(`Failed to start OAuth: ${error instanceof Error ? error.message : 'Unknown error'}`)
      setIsLoading(prev => ({ ...prev, [providerId]: false }))
    }
  }

  const handleDisconnect = async (providerId: string) => {
    try {
      await window.electronAPI.logoutProvider(providerId)
      await loadProviderStatus()
      setError(null)
    }
    catch (error) {
      console.error(`Failed to disconnect ${providerId}:`, error)
      setError(`Failed to disconnect from ${providerId}`)
    }
  }

  return (
    <div className={`flex flex-col gap-[0.94rem] ${className}`}>
      <div className="flex flex-col gap-[0.5rem]">
        <div className="text-[1rem] font-medium">{title}</div>
        <div className="text-[#737373] text-[14px]">{description}</div>
      </div>

      <div className="border border-neutral-200 rounded-[6px] p-[15px] w-full">
        {isLoadingProviders
          ? (
              <div className="text-center text-gray-500 py-4">
                <p>Loading providers...</p>
              </div>
            )
          : (
              <div className="flex flex-col gap-[10px]">
                {providers.map((provider, index) => {
                  const isAuthenticated = providerStatus[provider.id]?.authenticated

                  return (
                    <React.Fragment key={provider.id}>
                      <div className="flex items-center justify-between">
                        <div className="flex items-center gap-[10px]">
                          <div className="bg-white border border-neutral-200 rounded-[4px] p-[5px]">
                            <img
                              src={provider.icon}
                              alt={provider.name}
                              className="w-[24px] h-[24px] object-cover"
                            />
                          </div>
                          <div className="text-[14px] text-neutral-900 font-medium">
                            {provider.name}
                          </div>
                        </div>

                        <div className="flex gap-[8px]">
                          {isAuthenticated
                            ? (
                                <ButtonDesigned
                                  variant="clear"
                                  onClick={() => handleDisconnect(provider.id)}
                                  className="px-[16px] py-[8px] text-[14px] text-[#D23535]"
                                >
                                  Disconnect
                                </ButtonDesigned>
                              )
                            : (
                                <ButtonDesigned
                                  variant="clear"
                                  onClick={() => handleConnect(provider.id)}
                                  disabled={isLoading[provider.id] || !provider.configured}
                                  className="px-[16px] py-[8px] text-[14px]"
                                  hasBorder
                                >
                                  {isLoading[provider.id] ? 'Connecting...' : 'Connect'}
                                </ButtonDesigned>
                              )}
                        </div>
                      </div>

                      {index < providers.length - 1 && (
                        <div className="h-[1px] bg-neutral-200 w-full" />
                      )}
                    </React.Fragment>
                  )
                })}
              </div>
            )}
      </div>

      {showSkipButton && onComplete && (
        <div className="flex gap-[5px] justify-end w-full">
          <ButtonDesigned
            variant="clear"
            onClick={onComplete}
            className="px-[16px] py-[8px] text-[14px]"
          >
            Skip
          </ButtonDesigned>
          <ButtonDesigned
            variant="clear"
            onClick={onComplete}
            className="px-[16px] py-[8px] text-[14px]"
            hasBorder
          >
            Complete
          </ButtonDesigned>
        </div>
      )}

      {error && (
        <div className="p-3 bg-red-50 border border-red-200 rounded-lg">
          <p className="text-red-800 text-sm">{error}</p>
        </div>
      )}
    </div>
  )
}

export default KeyboardApiConnectors<|MERGE_RESOLUTION|>--- conflicted
+++ resolved
@@ -79,10 +79,6 @@
       }
 
       const providers = await window.electronAPI.fetchServerProviders('keyboard-api')
-<<<<<<< HEAD
-      console.log('providers', providers)
-=======
->>>>>>> 7b03de21
 
       if (providers && providers.length > 0) {
         const transformedProviders = providers.map((p: ExtendedServerProviderInfo) => ({
