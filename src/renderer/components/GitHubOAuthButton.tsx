--- conflicted
+++ resolved
@@ -68,21 +68,6 @@
 
     try {
       // First, ensure we have a server provider configured for localhost:4000
-<<<<<<< HEAD
-      const servers = await window.electronAPI.getServerProviders()
-      let serverId = servers.find(s => s.url === 'https://localhost:4000')?.id
-
-      // If server doesn't exist, add it
-      if (!serverId) {
-        serverId = `github-server-${Date.now()}`
-        await window.electronAPI.addServerProvider({
-          id: serverId,
-          name: 'GitHub OAuth Server',
-          url: 'https://localhost:4000',
-        })
-      }
-=======
->>>>>>> 175e0278
 
       await window.electronAPI.fetchOnboardingGithubProvider()
       // Re-check connection status after OAuth flow
