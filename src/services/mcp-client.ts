--- conflicted
+++ resolved
@@ -111,11 +111,8 @@
       this.client = new Client({
         name: 'keyboard-approver',
         version: '1.0.0',
-<<<<<<< HEAD
-=======
       }, {
         capabilities: {},
->>>>>>> b5395938
       })
 
       // Connect to the server
